--- conflicted
+++ resolved
@@ -12,7 +12,7 @@
 
     //create a perspective camera
     float aspect = window->getAspectRatio();
-    camera.setProj(60.0f,aspect,0.1f,50.0f);
+    camera.setProj(60.0f,aspect,1.0f,50.0f);
     //    camera.setView(vec3(0,5,10),vec3(0,5,0),vec3(0,1,0));
     camera.setView(vec3(0,10,-10),vec3(0,9,0),vec3(0,1,0));
     camera.enableInput();
@@ -126,14 +126,20 @@
         ImGui::SetNextWindowSize(ImVec2(400,200), ImGuiSetCond_FirstUseEver);
         ImGui::Begin("An Imgui Window :D");
 
-<<<<<<< HEAD
-        ImGui::Checkbox("Move Sun",&moveSun);z
-=======
+//<<<<<<< HEAD
+//        ImGui::Checkbox("Move Sun",&moveSun);
+//=======
+        if(ImGui::Checkbox("debugLightShader",&debugLightShader)){
+            DeferredLightingShaderNames n;
+            if(debugLightShader){
+                n.directionalLightShader = "lighting/light_cascaded.glsl";
+            }
+            parentWindow->getRenderer()->lighting.loadShaders(n);
+        }
         ImGui::Checkbox("fitShadowToCamera",&fitShadowToCamera);
         ImGui::Checkbox("fitNearPlaneToScene",&fitNearPlaneToScene);
 
 
->>>>>>> 6e6f76b6
 
         static float farPlane = 50;
         if(ImGui::InputFloat("Camera Far Plane",&farPlane))
