﻿/*
 * Vulkan Example - imGui (https://github.com/ocornut/imgui)
 *
 * Copyright (C) 2017 by Sascha Willems - www.saschawillems.de
 *
 * This code is licensed under the MIT license (MIT) (http://opensource.org/licenses/MIT)
 */

#include "sample.h"

#include "saiga/core/image/imageTransformations.h"
#include "saiga/core/imgui/imgui.h"
#include "saiga/core/time/timer.h"
#include "saiga/core/util/color.h"
#include "saiga/core/util/imath.h"

#include <algorithm>
#include <iterator>
#include <saiga/core/imgui/imgui.h>

#include <glm/gtc/matrix_transform.hpp>
#if defined(SAIGA_OPENGL_INCLUDED)
#    error OpenGL was included somewhere.
#endif

VulkanExample::VulkanExample(Saiga::Vulkan::VulkanWindow& window, Saiga::Vulkan::VulkanForwardRenderer& renderer)
    : Updating(window), Saiga::Vulkan::VulkanForwardRenderingInterface(renderer), mersenne_twister(), renderer(renderer)
{
    SAIGA_ASSERT(image_names.size() == images.size());
    float aspect = window.getAspectRatio();
    camera.setProj(60.0f, aspect, 0.1f, 50.0f, true);
    camera.setView(vec3(0, 5, 10), vec3(0, 0, 0), vec3(0, 1, 0));
    camera.rotationPoint = vec3(0);

    window.setCamera(&camera);

    auto_mersenne = std::mt19937();

    init(renderer.base());
}

VulkanExample::~VulkanExample() {}

void VulkanExample::init(Saiga::Vulkan::VulkanBase& base)
{
    for (auto i = 0U; i < image_names.size(); ++i)
    {
        auto image = std::make_shared<Saiga::Image>(image_names[i]);

        if (image->type == Saiga::UC3)
        {
            auto img2 = std::make_shared<Saiga::TemplatedImage<ucvec4>>(image->height, image->width);
            Saiga::ImageTransformation::addAlphaChannel(image->getImageView<ucvec3>(), img2->getImageView(), 255);
            image = img2;
        }

        images[i] = image;

        LOG(INFO) << image_names[i] << " " << image.get()->size();
    }
    num_allocations.resize(10, std::make_pair(nullptr, 0));

    textureDisplay.init(base, renderer.renderPass);
}



void VulkanExample::update(float dt)
{
    camera.update(dt);
    camera.interpolate(dt, 0);


    if (enable_auto_index)
    {
        static std::uniform_int_distribution<> alloc_dist(0, 9);

        // std::cout << alloc_dist(auto_mersenne) << std::endl;
        alloc_index(alloc_dist(auto_mersenne));
        auto_allocs++;
    }

    std::for_each(to_delete_tex.begin(), to_delete_tex.end(), [](auto& entry) { std::get<2>(entry) -= 1; });

    auto end = std::remove_if(to_delete_tex.begin(), to_delete_tex.end(),
                              [](const auto& entry) { return std::get<2>(entry) < 0; });

    to_delete_tex.erase(end, to_delete_tex.end());
    //    renderer.base().memory.vertexIndexAllocator.deallocate(m_location3);
    //    m_location3 = renderer.base().memory.vertexIndexAllocator.allocate(1025);
}

void VulkanExample::transfer(vk::CommandBuffer cmd) {}


void VulkanExample::render(vk::CommandBuffer cmd)
{
    if (show_textures && !tex_allocations.empty())
    {
        if (textureDisplay.bind(cmd))
        {
            const int width = 16;
            int index       = 0;


            std::stringstream ss;
            for (auto& texture : tex_allocations)
            {
                // auto set = textureDisplay.createAndUpdateDescriptorSet(*(texture.first));
                // VLOG(1) << "Displaying " << texture.first->memoryLocation->data.sampler;
                ss << (std::get<0>(texture))->memoryLocation->data.sampler << " ";
                vec2 position((index % width) * 64, (index / width) * 64);
                textureDisplay.renderTexture(cmd, std::get<1>(texture), position, vec2(64, 64));
                index++;
            }
            VLOG(1) << ss.str();
            // VLOG(1) << "===============";
        }
    }
}

void writeToFile(bool chunk_allocator, const std::string& baseName, const std::string& time, bool singleAllocs,
                 int allocCount, int allocSizeKB, std::vector<double>& times, bool device)
{
    std::ofstream file;

    std::stringstream file_name;
    file_name << baseName << "_" << time << "_";

    if (device)
    {
        file_name << "device_";
    }
    else
    {
        file_name << "host_";
    }

    if (chunk_allocator)
    {
        file_name << "chunk_";
    }
    else
    {
        file_name << "unique_";
    }
    if (singleAllocs)
    {
        file_name << "dealloc_";
    }
    else
    {
        file_name << "nodealloc_";
    }
    file_name << allocCount << "_" << allocSizeKB << ".txt";
    file.open(file_name.str(), std::ios::out | std::ios::app);

    for (auto& time : times)
    {
        file << time << std::endl;
    }
    file.close();
}

inline Saiga::Vulkan::Memory::BufferMemoryLocation* performAlloc(Saiga::Vulkan::Memory::BufferType& type,
                                                                 Saiga::Vulkan::Memory::UniqueAllocator& allocator,
                                                                 vk::DeviceSize size)
{
    return allocator.allocate(type, size);
}

inline Saiga::Vulkan::Memory::BufferMemoryLocation* performAlloc(Saiga::Vulkan::Memory::BufferType& type,
                                                                 Saiga::Vulkan::Memory::BufferChunkAllocator& allocator,
                                                                 vk::DeviceSize size)
{
    return allocator.allocate(size);
}



template <typename Allocator>
inline void performSingleAllocs(int repetitions, int allocCount, int allocSizeKB, std::vector<double>& times,
                                std::vector<double>& times_dealloc, Saiga::Vulkan::Memory::BufferType type,
                                Allocator& allocator)
{
    for (int rep = 0; rep < repetitions; ++rep)
    {
        for (int i = 0; i < allocCount; i++)
        {
            BufferMemoryLocation* location = nullptr;

            {
                times.push_back(0.0);
                Saiga::ScopedTimer<double, Saiga::TimerUnits::MicroS> timer(times.back());
                location = performAlloc(type, allocator, allocSizeKB * 1024);
            }
            if (location)
            {
                {
                    times_dealloc.push_back(0.0);
                    Saiga::ScopedTimer<double, Saiga::TimerUnits::MicroS> timer(times_dealloc.back());
                    allocator.deallocate(location);
                }
            }
        }
    }
}
inline void performMassAllocs(int repetitions, int allocCount, int allocSizeKB, std::vector<double>& times,
                              std::vector<double>& times_dealloc, Saiga::Vulkan::Memory::BufferType type, bool chunk,
                              Saiga::Vulkan::VulkanBase& base)
{
    std::vector<BufferMemoryLocation*> locations;
    for (int rep = 0; rep < repetitions; ++rep)
    {
        Saiga::Vulkan::Memory::FirstFitStrategy<BufferMemoryLocation> ffs;
        Saiga::Vulkan::Memory::BufferChunkAllocator bca(base.physicalDevice, base.device, type, ffs,
                                                        base.transferQueue);
        Saiga::Vulkan::Memory::UniqueAllocator ua(base.device, base.physicalDevice);
        if (chunk)
        {
            {
                times.push_back(0.0);
                Saiga::ScopedTimer<double, Saiga::TimerUnits::MicroS> timer(times.back());
                for (int i = 0; i < allocCount; i++)
                {
                    locations.push_back(bca.allocate(allocSizeKB * 1024U));
                }
            }
            {
                times_dealloc.push_back(0.0);
                Saiga::ScopedTimer<double, Saiga::TimerUnits::MicroS> timer(times_dealloc.back());
                for (auto* location : locations)
                {
                    bca.deallocate(location);
                }
            }
        }
        else
        {
            {
                times.push_back(0.0);
                Saiga::ScopedTimer<double, Saiga::TimerUnits::MicroS> timer(times.back());
                for (int i = 0; i < allocCount; i++)
                {
                    locations.push_back(ua.allocate(type, (allocSizeKB * 1024U)));
                }
            }
            {
                times_dealloc.push_back(0.0);
                Saiga::ScopedTimer<double, Saiga::TimerUnits::MicroS> timer(times_dealloc.back());
                for (auto* location : locations)
                {
                    ua.deallocate(location);
                }
            }
        }
        locations.clear();
    }
}

void VulkanExample::renderGUI()
{
    static std::uniform_int_distribution<unsigned long> alloc_dist(1, 5), size_dist(0UL, 3UL), image_dist(0, 4);

    ImGui::SetNextWindowSize(ImVec2(200, 200), ImGuiSetCond_FirstUseEver);
    ImGui::Begin("Example settings");

    bool old_enable = enable_defragger;
    ImGui::Checkbox("Defragger enabled", &old_enable);
    if (old_enable != enable_defragger)
    {
        enable_defragger = old_enable;
        renderer.base().memory.enable_defragmentation(buffer_type, enable_defragger);
    }

    ImGui::Checkbox("Auto allocate indexed", &enable_auto_index);
    ImGui::Text("%d", auto_allocs);

    //    static bool singleAllocs = true;
    static int allocCount  = 100;
    static int allocSizeKB = 1024;
    static int repetitions = 1;
    static bool chunk      = true;
    static bool device_mem = true;

    ImGui::Text("Profiling");
    ImGui::Checkbox("Enable chunk alloc", &chunk);
    ImGui::Checkbox("Use Device memory", &device_mem);
    //    ImGui::Checkbox("Single allocs", &singleAllocs);
    ImGui::InputInt("repetitions", &repetitions);
    ImGui::InputInt("allocCount", &allocCount, 10);
    ImGui::InputInt("allocSizeKB", &allocSizeKB, 128, 1024);
    ImGui::Indent();
    if (ImGui::Button("*2"))
    {
        allocSizeKB *= 2;
    }
    ImGui::SameLine();
    if (ImGui::Button("/2"))
    {
        allocSizeKB /= 2;
    }
    ImGui::Unindent();


    const Saiga::Vulkan::Memory::BufferType device_type{
        {vk::BufferUsageFlagBits ::eVertexBuffer, vk::MemoryPropertyFlagBits::eDeviceLocal}};

    const Saiga::Vulkan::Memory::BufferType host_type{
        {vk::BufferUsageFlagBits ::eVertexBuffer, vk::MemoryPropertyFlagBits::eHostVisible}};

    const auto type = device_mem ? device_type : host_type;

    if (ImGui::Button("Profile single allocations"))
    {
        renderer.base().device.waitIdle();

        std::vector<double> times;
        std::vector<double> times_dealloc;


        auto now       = std::chrono::system_clock::now();
        auto in_time_t = std::chrono::system_clock::to_time_t(now);

        auto time = std::put_time(std::localtime(&in_time_t), "%Y%m%d_%H%M%S_");

        std::stringstream timestr;
        timestr << time;
        Saiga::Vulkan::Memory::FirstFitStrategy<BufferMemoryLocation> ffs;
        Saiga::Vulkan::Memory::BufferChunkAllocator bca(renderer.base().physicalDevice, renderer.base().device, type,
                                                        ffs, renderer.base().transferQueue);
        Saiga::Vulkan::Memory::UniqueAllocator ua(renderer.base().device, renderer.base().physicalDevice);

<<<<<<< HEAD
                {
                    times.push_back(0.0);
                    Saiga::ScopedTimer<double> timer(times.back());
                    location = memory.allocate(type, allocSizeKB * 1024);
                }
                if (location)
                {
                    {
                        times_dealloc.push_back(0.0);
                        Saiga::ScopedTimer<double> timer(times_dealloc.back());
                        memory.deallocateBuffer(type, location);
                    }
                }
            }
=======
        if (chunk)
        {
            bca.deallocate(bca.allocate(1024));
            performSingleAllocs(repetitions, allocCount, allocSizeKB, times, times_dealloc, type, bca);
>>>>>>> 4d7dc09b
        }
        else
        {
            performSingleAllocs(repetitions, allocCount, allocSizeKB, times, times_dealloc, type, ua);
        }
        writeToFile(chunk, "allocate", timestr.str(), true, allocCount, allocSizeKB, times, type == device_type);
        writeToFile(chunk, "deallocate", timestr.str(), true, allocCount, allocSizeKB, times_dealloc,
                    type == device_type);
    }


    if (ImGui::Button("Profile mass allocation"))
    {
        renderer.base().device.waitIdle();

        std::vector<double> times;
        std::vector<double> times_dealloc;


        auto now       = std::chrono::system_clock::now();
        auto in_time_t = std::chrono::system_clock::to_time_t(now);

        auto time = std::put_time(std::localtime(&in_time_t), "%Y%m%d_%H%M%S_");

        std::stringstream timestr;
        timestr << time;

        if (chunk)
        {
            performMassAllocs(repetitions, allocCount, allocSizeKB, times, times_dealloc, type, true, renderer.base());
        }
        else
        {
            performMassAllocs(repetitions, allocCount, allocSizeKB, times, times_dealloc, type, false, renderer.base());
        }

        writeToFile(chunk, "allocate", timestr.str(), false, allocCount, allocSizeKB, times, type == device_type);
        writeToFile(chunk, "deallocate", timestr.str(), false, allocCount, allocSizeKB, times_dealloc,
                    type == device_type);
    }

    if (ImGui::Button("Multi complete"))
    {
        std::vector<Saiga::Vulkan::Memory::BufferType> types{host_type, device_type};
        std::vector<bool> use_chunk{false, true};
        std::vector<vk::DeviceSize> sizes{128, 256, 512, 1024, 2048, 4096, 4096 * 2, 4096 * 4, 4096 * 8, 4096 * 16};
        renderer.base().device.waitIdle();

        for (auto type : types)
        {
            for (auto chunk : use_chunk)
            {
<<<<<<< HEAD
                times.push_back(0.0);
                Saiga::ScopedTimer<double> timer(times.back());
                for (int i = 0; i < allocCount; i++)
                {
                    locations.push_back(memory.allocate(type, allocSizeKB * 1024));
                }
            }
            {
                times_dealloc.push_back(0.0);
                Saiga::ScopedTimer<double> timer(times_dealloc.back());
                for (auto* location : locations)
=======
                for (auto size : sizes)
>>>>>>> 4d7dc09b
                {
                    {
                        using namespace std::chrono_literals;
                        std::this_thread::sleep_for(1s);
                    }
                    std::vector<double> times;
                    std::vector<double> times_dealloc;


                    auto now       = std::chrono::system_clock::now();
                    auto in_time_t = std::chrono::system_clock::to_time_t(now);

                    auto time = std::put_time(std::localtime(&in_time_t), "%Y%m%d_%H%M%S_");

                    std::stringstream timestr;
                    timestr << time;

                    performMassAllocs(repetitions, allocCount, size, times, times_dealloc, type, chunk,
                                      renderer.base());

                    writeToFile(chunk, "allocate", timestr.str(), false, allocCount, size, times, type == device_type);
                    writeToFile(chunk, "deallocate", timestr.str(), false, allocCount, size, times_dealloc,
                                type == device_type);
                }
            }
        }
    }

    if (ImGui::Button("Allocate Image"))
    {
        renderer.base().memory.enable_defragmentation(image_type, false);
        renderer.base().memory.stop_defrag(image_type);
        auto num_allocs = alloc_dist(mersenne_twister);

        for (auto i = 0U; i < num_allocs; ++i)
        {
            auto index = image_dist(mersenne_twister);
            tex_allocations.push_back(allocate(image_type, index));
        }
        renderer.base().memory.enable_defragmentation(buffer_type, enable_defragger);
        renderer.base().memory.start_defrag(buffer_type);
    }

    if (ImGui::Button("Deallocate Image"))
    {
        renderer.base().memory.enable_defragmentation(image_type, false);
        renderer.base().memory.stop_defrag(image_type);

        auto num_allocs = std::min(alloc_dist(mersenne_twister), tex_allocations.size());


        for (auto i = 0U; i < num_allocs; ++i)
        {
            auto index = mersenne_twister() % tex_allocations.size();

            std::move(tex_allocations.begin() + index, tex_allocations.begin() + index + 1,
                      std::back_inserter(to_delete_tex));
            // auto& alloc = tex_allocations[index];
            // to_delete_tex.push_back(std::make_tuple(std::move(alloc.first), std::move(alloc.second), 12));
            tex_allocations.erase(tex_allocations.begin() + index);
        }
        renderer.base().memory.enable_defragmentation(image_type, enable_defragger);
        renderer.base().memory.start_defrag(image_type);
    }

    ImGui::Checkbox("Show textures", &show_textures);
    ImGui::End();

    parentWindow.renderImGui();
}


void VulkanExample::keyPressed(SDL_Keysym key)
{
    static std::uniform_int_distribution<unsigned long> alloc_dist(1UL, 8UL), size_dist(0UL, 3UL), image_dist(0, 4);



    int single_unassign = -1;
    unsigned long num_allocs;
    switch (key.scancode)
    {
        case SDL_SCANCODE_0:
            single_unassign = 10;
            break;
        case SDL_SCANCODE_9:
            single_unassign = 9;
            break;
        case SDL_SCANCODE_8:
            single_unassign = 8;
            break;
        case SDL_SCANCODE_7:
            single_unassign = 7;
            break;
        case SDL_SCANCODE_6:
            single_unassign = 6;
            break;
        case SDL_SCANCODE_5:
            single_unassign = 5;
            break;
        case SDL_SCANCODE_4:
            single_unassign = 4;
            break;
        case SDL_SCANCODE_3:
            single_unassign = 3;
            break;
        case SDL_SCANCODE_2:
            single_unassign = 2;
            break;
        case SDL_SCANCODE_1:
            single_unassign = 1;
            break;

        case SDL_SCANCODE_A:
            renderer.base().memory.enable_defragmentation(buffer_type, false);
            renderer.base().memory.stop_defrag(buffer_type);
            num_allocs = alloc_dist(mersenne_twister);

            for (auto i = 0U; i < num_allocs; ++i)
            {
                auto size = sizes[size_dist(mersenne_twister)];
                // allocations.push_back(renderer.base().memory.allocate(buffer_type, size));
                allocations.push_back(allocate(buffer_type, size));
            }
            renderer.base().memory.enable_defragmentation(buffer_type, enable_defragger);
            renderer.base().memory.start_defrag(buffer_type);
            break;
        case SDL_SCANCODE_D:

            renderer.base().memory.enable_defragmentation(buffer_type, false);
            renderer.base().memory.stop_defrag(buffer_type);

            num_allocs = std::min(alloc_dist(mersenne_twister), allocations.size());

            for (auto i = 0U; i < num_allocs; ++i)
            {
                auto index = mersenne_twister() % allocations.size();

                // renderer.base().memory.deallocateBuffer(buffer_type, allocations[index].first);
                allocations.erase(allocations.begin() + index);
            }
            renderer.base().memory.enable_defragmentation(buffer_type, enable_defragger);
            renderer.base().memory.start_defrag(buffer_type);

            break;
        case SDL_SCANCODE_Z:
        {
            renderer.base().memory.enable_defragmentation(image_type, false);
            renderer.base().memory.stop_defrag(image_type);
            num_allocs = alloc_dist(mersenne_twister);

            for (auto i = 0U; i < num_allocs; ++i)
            {
                auto index = image_dist(mersenne_twister);
                // allocations.push_back(renderer.base().memory.allocate(buffer_type, size));
                tex_allocations.push_back(allocate(image_type, index));
            }
            renderer.base().memory.enable_defragmentation(image_type, enable_defragger);
            renderer.base().memory.start_defrag(image_type);
        }
        break;
        case SDL_SCANCODE_C:
        {
            renderer.base().memory.enable_defragmentation(image_type, false);
            renderer.base().memory.stop_defrag(image_type);

            num_allocs = std::min(alloc_dist(mersenne_twister), tex_allocations.size());


            for (auto i = 0U; i < num_allocs; ++i)
            {
                auto index = mersenne_twister() % tex_allocations.size();
                LOG(INFO) << "Dealloc image " << index;
                std::move(tex_allocations.begin() + index, tex_allocations.begin() + index + 1,
                          std::back_inserter(to_delete_tex));
                tex_allocations.erase(tex_allocations.begin() + index);
            }
            renderer.base().memory.enable_defragmentation(image_type, enable_defragger);
            renderer.base().memory.start_defrag(image_type);
        }
        break;
        case SDL_SCANCODE_R:
            renderer.base().memory.enable_defragmentation(buffer_type, false);
            renderer.base().memory.stop_defrag(buffer_type);

            for (int i = 0; i < 10; ++i)
            {
                alloc_index(i);
            }
            renderer.base().memory.enable_defragmentation(buffer_type, enable_defragger);
            renderer.base().memory.start_defrag(buffer_type);
            break;
        case SDL_SCANCODE_V:
        {
            for (auto& numAlloc : num_allocations)
            {
                if (numAlloc.first)
                {
                    auto& buffer      = *numAlloc.first.get();
                    auto num_elements = buffer.size() / sizeof(uint32_t);
                    std::vector<uint32_t> copy(num_elements);

                    buffer.stagedDownload(copy.data());


                    if (copy[0] != numAlloc.second)
                    {
                        LOG(ERROR) << "Wrong value " << copy[0] << " != " << numAlloc.second;
                    }
                    else
                    {
                        LOG(INFO) << "Verified " << copy[0];
                    }
                }
            }
        }
        break;
        case SDL_SCANCODE_ESCAPE:
            cleanup();
            parentWindow.close();
            break;
        default:
            break;
    }

    if (single_unassign > 0)
    {
        auto index = single_unassign - 1;
        alloc_index(index);
    }
}

void VulkanExample::alloc_index(int index)
{
    if (num_allocations[index].first)
    {
        // num_allocations[index].first->destroy();
        // BufferMemoryLocation* loc = num_allocations[index].first;
        // allocations.erase(allocations.begin() + index);
        // renderer.base().memory.deallocateBuffer(buffer_type, loc);
        num_allocations[index] = std::make_pair(nullptr, 0);
    }
    else
    {
        num_allocations[index] = allocate(buffer_type, sizes[3]);
        // num_allocations[index] = renderer.base().memory.allocate(buffer_type, sizes[3]);
    }
}

void VulkanExample::keyReleased(SDL_Keysym key) {}

std::pair<std::shared_ptr<Saiga::Vulkan::Buffer>, uint32_t> VulkanExample::allocate(
    Saiga::Vulkan::Memory::BufferType type, unsigned long long int size)
{
    static std::uniform_int_distribution<unsigned long> init_dist(0UL, 1024UL);

    auto start = init_dist(mersenne_twister);

    LOG(INFO) << "Creating buffer of size " << size << " beginning at " << start;
    std::vector<uint32_t> mem;
    mem.resize(size / sizeof(uint32_t));
    std::iota(mem.begin(), mem.end(), start);
    std::shared_ptr<Saiga::Vulkan::Buffer> buffer = std::make_shared<Saiga::Vulkan::Buffer>();
    buffer->createBuffer(renderer.base(), size, type.usageFlags, type.memoryFlags);

    buffer->stagedUpload(renderer.base(), size, mem.data());

    buffer->mark_dynamic();

    return std::make_pair(buffer, start);
}

std::tuple<std::shared_ptr<Saiga::Vulkan::Texture2D>, Saiga::Vulkan::DynamicDescriptorSet, int32_t>
VulkanExample::allocate(Saiga::Vulkan::Memory::ImageType type, unsigned long long int index)
{
    std::shared_ptr<Saiga::Vulkan::Texture2D> texture = std::make_shared<Saiga::Vulkan::Texture2D>();

    texture->fromImage(renderer.base(), *images[index]);
    texture->mark_dynamic();

    auto descriptor = textureDisplay.createDynamicDescriptorSet();
    descriptor.assign(0, texture.get());
    return std::make_tuple(texture, std::move(descriptor), 12);
}

void VulkanExample::cleanup()
{
    renderer.base().device.waitIdle();

    LOG(INFO) << allocations.size();
    // if (!allocations.empty())
    //{
    //    allocations.resize(0);
    //}
    // if (!num_allocations.empty())
    //{
    //    num_allocations.resize(0);
    //}
    // if (!tex_allocations.empty())
    //{
    //    tex_allocations.resize(0);
    //}
}<|MERGE_RESOLUTION|>--- conflicted
+++ resolved
@@ -331,27 +331,10 @@
                                                         ffs, renderer.base().transferQueue);
         Saiga::Vulkan::Memory::UniqueAllocator ua(renderer.base().device, renderer.base().physicalDevice);
 
-<<<<<<< HEAD
-                {
-                    times.push_back(0.0);
-                    Saiga::ScopedTimer<double> timer(times.back());
-                    location = memory.allocate(type, allocSizeKB * 1024);
-                }
-                if (location)
-                {
-                    {
-                        times_dealloc.push_back(0.0);
-                        Saiga::ScopedTimer<double> timer(times_dealloc.back());
-                        memory.deallocateBuffer(type, location);
-                    }
-                }
-            }
-=======
         if (chunk)
         {
             bca.deallocate(bca.allocate(1024));
             performSingleAllocs(repetitions, allocCount, allocSizeKB, times, times_dealloc, type, bca);
->>>>>>> 4d7dc09b
         }
         else
         {
@@ -404,21 +387,7 @@
         {
             for (auto chunk : use_chunk)
             {
-<<<<<<< HEAD
-                times.push_back(0.0);
-                Saiga::ScopedTimer<double> timer(times.back());
-                for (int i = 0; i < allocCount; i++)
-                {
-                    locations.push_back(memory.allocate(type, allocSizeKB * 1024));
-                }
-            }
-            {
-                times_dealloc.push_back(0.0);
-                Saiga::ScopedTimer<double> timer(times_dealloc.back());
-                for (auto* location : locations)
-=======
                 for (auto size : sizes)
->>>>>>> 4d7dc09b
                 {
                     {
                         using namespace std::chrono_literals;
