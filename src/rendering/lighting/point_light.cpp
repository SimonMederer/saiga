#include "libhello/rendering/lighting/point_light.h"

void PointLightShader::checkUniforms(){
    LightShader::checkUniforms();
    location_position = getUniformLocation("position");
    location_attenuation = getUniformLocation("attenuation");
}

void PointLightShader::upload(const vec3 &pos, float r){
    vec4 v(pos,r);
    Shader::upload(location_position,v);
}

void PointLightShader::upload(vec3 &attenuation){
    Shader::upload(location_attenuation,attenuation);
}




PointLight::PointLight():PointLight(Sphere())
{


}

PointLight::PointLight(const Sphere &sphere):cam("bla"),sphere(sphere){

    //    translateGlobal(sphere.pos);
}

PointLight& PointLight::operator=(const PointLight& light){
    model = light.model;
    color = light.color;
    attenuation = light.attenuation;
    sphere = light.sphere;
    radius = light.radius;
    return *this;
}

void PointLight::setAttenuation(float c, float l , float q){
    attenuation = vec3(c,l,q);
    this->setColor(vec4(1));


    float a = attenuation.z;
    float b = attenuation.y;
    c = attenuation.x-50.f;


    //solve quadric equation
    float x = (-b+sqrt(b*b-4.0f*a*c)) / (2.0f * a);

    //    sphere.r = x;
    //    scale(vec3(sphere.r));
    setRadius(x);
    //    cout<<"light radius "<<sphere.r<<endl;


}

void PointLight::setSimpleAttenuation(float d, float cutoff){
    //    this->setColor(vec4(1));
    //    sphere.r = d;
    //    scale(vec3(sphere.r));

    //solve (1/r^2)*d^2+(2/r)*d+1=a for r
    //    float r = d/(glm::sqrt(1/cutoff)-1);
    //    cout<<r<<endl;
    //     attenuation = vec3(1,2/r,1/(r*r));

    //solve (0.25/r^2)*d^2+(2/r)*d+1=a for r
    //r = (sqrt(a d^2+3 d^2)+2 d)/(2 (a-1))
    float a = (1/cutoff);
    float r = (sqrt(a*d*d+3*d*d)+2*d)/(2*(a-1));
    attenuation = vec3(1,2/r,0.25/(r*r));
    setRadius(d);
    //    float x = d;
    //    float test = 1/(attenuation.x+attenuation.y*x+attenuation.z*x*x);
    //    cout<<"test erg "<<test<<endl;

    //    cout<<"light radius "<<sphere.r<<endl;

}

void PointLight::calculateRadius(float cutoff){
    float a = attenuation.z;
    float b = attenuation.y;
    //    float c = attenuation.x-(getIntensity()/cutoff); //absolute
    float c = attenuation.x-(1.0f/cutoff); //relative

    float x = (-b+sqrt(b*b-4.0f*a*c)) / (2.0f * a);
    setRadius(x);
}

vec3 PointLight::getAttenuation() const
{
    return attenuation;
}

void PointLight::setAttenuation(const vec3 &value)
{
    attenuation = value;
}





float PointLight::getRadius() const
{
    return radius;
}
<<<<<<< HEAD

void PointLight::setRadius(float value)
{
    radius = value;
    this->setScale(vec3(radius));
    //     model[0][0] = radius;
    //     model[1][1] = radius;
    //     model[2][2] = radius;
}

void PointLight::bindUniforms(PointLightShader &shader, Camera *cam){

    //    LightMesh::bindUniforms();
    shader.uploadColor(color);
    shader.uploadModel(model);
    shader.upload(sphere.pos,sphere.r);
    shader.upload(attenuation);

    if(this->hasShadows()){
        shader.uploadShadow(1.0f);
        const glm::mat4 biasMatrix(
                    0.5, 0.0, 0.0, 0.0,
                    0.0, 0.5, 0.0, 0.0,
                    0.0, 0.0, 0.5, 0.0,
                    0.5, 0.5, 0.5, 1.0
                    );

        mat4 shadow = biasMatrix*this->cam.proj * this->cam.view * cam->model;
        shader.uploadDepthBiasMV(shadow);

        shader.uploadDepthTexture(shadowmap.depthTexture);
//        cout<<"hasShadows"<<endl;
    }else{

         glActiveTexture(GL_TEXTURE0);
         glBindTexture(GL_TEXTURE_CUBE_MAP, 0);

        shader.uploadShadow(0.0f);
//         cout<<"not hasShadows"<<endl;
    }

    Error::quitWhenError("PointLight::bindUniforms");
}

void PointLight::bindUniformsStencil(MVPShader& shader){
    shader.uploadModel(model);
}



void PointLight::createShadowMap(int resX, int resY) {
    cout<<"PointLight::createShadowMap"<<endl;
=======

void PointLight::setRadius(float value)
{
    radius = value;
    this->setScale(vec3(radius));
    //     model[0][0] = radius;
    //     model[1][1] = radius;
    //     model[2][2] = radius;
}

void PointLight::bindUniforms(PointLightShader &shader, Camera *cam){
    //    LightMesh::bindUniforms();
    shader.uploadColor(color);
    shader.uploadModel(model);
    shader.upload(sphere.pos,sphere.r);
    shader.upload(attenuation);


    const glm::mat4 biasMatrix(
                0.5, 0.0, 0.0, 0.0,
                0.0, 0.5, 0.0, 0.0,
                0.0, 0.0, 0.5, 0.0,
                0.5, 0.5, 0.5, 1.0
                );

    mat4 shadow = biasMatrix*this->cam.proj * this->cam.view * cam->model;
    shader.uploadDepthBiasMV(shadow);

    shader.uploadDepthTexture(shadowmap.depthTexture);
}

void PointLight::bindUniformsStencil(MVPShader& shader){
    shader.uploadModel(model);
}

// void PointLight::drawNoShaderBind(){
//     bindUniforms();
//     buffer.bindAndDraw();
// }

// void PointLight::drawNoShaderBindStencil(){
//     bindUniformsStencil();
//     buffer.bindAndDraw();
// }

// void PointLight::drawRaw(){
//     buffer.bindAndDraw();
// }

void PointLight::createShadowMap(int resX, int resY) {
>>>>>>> aa7006bf
    shadowmap.createCube(resX,resY);
    this->cam.setProj(90.0f,1,1.0,400.0);
}





struct CameraDirection
{
    GLenum CubemapFace;
    vec3 Target;
    vec3 Up;
};

static const CameraDirection gCameraDirections[] =
{
    { GL_TEXTURE_CUBE_MAP_POSITIVE_X, vec3(1.0f, 0.0f, 0.0f), vec3(0.0f, -1.0f, 0.0f) },
    { GL_TEXTURE_CUBE_MAP_NEGATIVE_X, vec3(-1.0f, 0.0f, 0.0f), vec3(0.0f, -1.0f, 0.0f) },
    { GL_TEXTURE_CUBE_MAP_POSITIVE_Y, vec3(0.0f, 1.0f, 0.0f), vec3(0.0f, 0.0f, 1.0f) },
    { GL_TEXTURE_CUBE_MAP_NEGATIVE_Y, vec3(0.0f, -1.0f, 0.0f), vec3(0.0f, 0.0f, -1.0f) },
    { GL_TEXTURE_CUBE_MAP_POSITIVE_Z, vec3(0.0f, 0.0f, 1.0f), vec3(0.0f, -1.0f, 0.0f) },
    { GL_TEXTURE_CUBE_MAP_NEGATIVE_Z, vec3(0.0f, 0.0f, -1.0f), vec3(0.0f, -1.0f, 0.0f) }
};


void PointLight::bindFace(int face){
    shadowmap.bindCubeFace(gCameraDirections[face].CubemapFace);
    shadowmap.depthBuffer.check();
}

void PointLight::calculateCamera(int face){
    vec3 pos(this->getPosition());
    vec3 dir(gCameraDirections[face].Target);
    vec3 up(gCameraDirections[face].Up);
    cam.setView(pos,pos+dir,up);
}<|MERGE_RESOLUTION|>--- conflicted
+++ resolved
@@ -111,7 +111,7 @@
 {
     return radius;
 }
-<<<<<<< HEAD
+
 
 void PointLight::setRadius(float value)
 {
@@ -164,58 +164,7 @@
 
 void PointLight::createShadowMap(int resX, int resY) {
     cout<<"PointLight::createShadowMap"<<endl;
-=======
-
-void PointLight::setRadius(float value)
-{
-    radius = value;
-    this->setScale(vec3(radius));
-    //     model[0][0] = radius;
-    //     model[1][1] = radius;
-    //     model[2][2] = radius;
-}
-
-void PointLight::bindUniforms(PointLightShader &shader, Camera *cam){
-    //    LightMesh::bindUniforms();
-    shader.uploadColor(color);
-    shader.uploadModel(model);
-    shader.upload(sphere.pos,sphere.r);
-    shader.upload(attenuation);
-
-
-    const glm::mat4 biasMatrix(
-                0.5, 0.0, 0.0, 0.0,
-                0.0, 0.5, 0.0, 0.0,
-                0.0, 0.0, 0.5, 0.0,
-                0.5, 0.5, 0.5, 1.0
-                );
-
-    mat4 shadow = biasMatrix*this->cam.proj * this->cam.view * cam->model;
-    shader.uploadDepthBiasMV(shadow);
-
-    shader.uploadDepthTexture(shadowmap.depthTexture);
-}
-
-void PointLight::bindUniformsStencil(MVPShader& shader){
-    shader.uploadModel(model);
-}
-
-// void PointLight::drawNoShaderBind(){
-//     bindUniforms();
-//     buffer.bindAndDraw();
-// }
-
-// void PointLight::drawNoShaderBindStencil(){
-//     bindUniformsStencil();
-//     buffer.bindAndDraw();
-// }
-
-// void PointLight::drawRaw(){
-//     buffer.bindAndDraw();
-// }
-
-void PointLight::createShadowMap(int resX, int resY) {
->>>>>>> aa7006bf
+
     shadowmap.createCube(resX,resY);
     this->cam.setProj(90.0f,1,1.0,400.0);
 }
