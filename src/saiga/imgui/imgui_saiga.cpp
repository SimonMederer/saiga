﻿#include "imgui_saiga.h"

#include "saiga/imgui/imgui.h"
#include "saiga/util/color.h"
#include "saiga/util/fileChecker.h"
#include "saiga/util/ini/ini.h"
#include "saiga/util/random.h"
#include "saiga/util/tostring.h"

#include "internal/noGraphicsAPI.h"


namespace ImGui
{
Graph::Graph(const std::string& name, int numValues) : name(name), numValues(numValues), values(numValues, 0)
{
    r = Saiga::Random::rand();
}

void Graph::addValue(float t)
{
    maxValue             = std::max(t, maxValue);
    lastValue            = t;
    values[currentIndex] = t;
    currentIndex         = (currentIndex + 1) % numValues;
    float alpha          = 0.1;
    average              = (1 - alpha) * average + alpha * t;
}

void Graph::renderImGui()
{
    ImGui::PushID(r);

    renderImGuiDerived();
    ImGui::PlotLines("", values.data(), numValues, currentIndex, ("avg " + Saiga::to_string(average)).c_str(), 0,
                     maxValue, ImVec2(0, 80));
    ImGui::SameLine();
    if (ImGui::Button("R"))
    {
        maxValue = 0;
        for (auto v : values) maxValue = std::max(v, maxValue);
    }

    ImGui::PopID();
}

void Graph::renderImGuiDerived()
{
    ImGui::Text("%s", name.c_str());
}


TimeGraph::TimeGraph(const std::string& name, int numValues) : Graph(name, numValues)
{
    timer.start();
}

void TimeGraph::addTime(float t)
{
    timer.stop();

    addValue(t);

    float alpha = 0.1;
    hzExp       = (1 - alpha) * hzExp + alpha * timer.getTimeMS();
    timer.start();
}

void TimeGraph::renderImGuiDerived()
{
    ImGui::Text("%s Time: %fms Hz: %f", name.c_str(), lastValue, 1000.0f / hzExp);
}


void ColoredBar::renderBackground()
{
    m_lastDrawList = ImGui::GetWindowDrawList();

    if (m_auto_size)
    {
        m_size[0] = ImGui::GetContentRegionAvailWidth();
    }

    for (uint32_t i = 0; i < m_rows; ++i)
    {
        m_lastCorner[i] = ImGui::GetCursorScreenPos();
        DrawOutlinedRect(m_lastCorner[i], m_lastCorner[i] + m_size, m_back_color);
        ImGui::Dummy(m_size);
    }
}



void ColoredBar::renderArea(float begin, float end, const ColoredBar::BarColor& color, bool outline)
{
    SAIGA_ASSERT(m_lastDrawList, "renderBackground() was not called before renderArea()");

    const float factor = 1.0f / m_rows;


    int first = static_cast<int>(floor(begin / factor));
    int last  = static_cast<int>(ceil(end / factor));

    for (int i = first; i < last; ++i)
    {
        float row_start = std::max(i * factor, begin);
        float row_end   = std::min((i + 1) * factor, end);

        auto& corner = m_lastCorner[i];

        float start_01 = m_rows * (row_start - i * factor);
        float end_01   = m_rows * (row_end - i * factor);
        const ImVec2 left{corner[0] + start_01 * m_size[0], corner[1]};
        const ImVec2 right{corner[0] + end_01 * m_size[0], corner[1] + m_size[1]};

        if (outline)
        {
            DrawOutlinedRect(left, right, color);
        }
        else
        {
            DrawRect(left, right, color);
        }
    }
}

void ColoredBar::DrawOutlinedRect(const vec2& begin, const vec2& end, const ColoredBar::BarColor& color)
{
    m_lastDrawList->AddRectFilled(begin, end, ImColor(color.fill), m_rounding, m_rounding_corners);
    m_lastDrawList->AddRect(begin, end, ImColor(color.outline), m_rounding, m_rounding_corners);
}

<<<<<<< HEAD


}  // namespace ImGui

namespace Saiga
{
void initImGui(const ImGuiParameters& params)
{
    ImGuiIO& io = ImGui::GetIO();

    auto fontFile = SearchPathes::font(params.font);
    if (!fontFile.empty())
    {
        ImFontConfig conf;
        conf.RasterizerMultiply = params.fontBrightness;
        io.Fonts->AddFontFromFileTTF(fontFile.c_str(), params.fontSize, &conf);
    }
    else
    {
        // use default integrated imgui font
        io.Fonts->AddFontDefault();
    }


    vec3 color_text;
    vec3 color_background_low;
    vec3 color_background_medium;
    vec3 color_background_high;
    vec3 color_highlight_low;
    vec3 color_highlight_high;


    ImGuiStyle& style = ImGui::GetStyle();
    ImVec4* colors    = ImGui::GetStyle().Colors;

    switch (params.theme)
    {
        case ImGuiTheme::SAIGA:
        {
            style.Alpha             = 1;
            style.WindowRounding    = 0;
            style.FrameRounding     = 0;
            color_text              = vec3(0.0, 1.0, 0.0);
            color_background_low    = make_vec3(0.2);
            color_background_medium = make_vec3(0.3);
            color_background_high   = make_vec3(0.4);
            color_highlight_low     = make_vec3(0.5);
            color_highlight_high    = make_vec3(0.6);
            break;
        }
        default:
        {
            // Use default imgui theme
            return;
        }
    }


    if (params.linearRGB)
    {
        color_text              = Color::srgb2linearrgb(color_text);
        color_background_low    = Color::srgb2linearrgb(color_background_low);
        color_background_medium = Color::srgb2linearrgb(color_background_medium);
        color_background_high   = Color::srgb2linearrgb(color_background_high);
        color_highlight_low     = Color::srgb2linearrgb(color_highlight_low);
        color_highlight_high    = Color::srgb2linearrgb(color_highlight_high);
    }

#define COL_ALPHA(_col, _alpha) ImVec4(_col[0], _col[1], _col[2], _alpha);

    colors[ImGuiCol_Text]          = COL_ALPHA(color_text, 1.00f);
    colors[ImGuiCol_TextDisabled]  = COL_ALPHA(color_text, 0.58f);
    colors[ImGuiCol_WindowBg]      = COL_ALPHA(color_background_low, 0.95f);
    colors[ImGuiCol_ChildWindowBg] = COL_ALPHA(color_background_low, 0.58f);
    colors[ImGuiCol_Border]        = COL_ALPHA(color_highlight_high, 0.00f);
    colors[ImGuiCol_BorderShadow]  = COL_ALPHA(color_background_low, 0.00f);

    // Background of checkbox, radio button, plot, slider, text input
    colors[ImGuiCol_FrameBg]        = COL_ALPHA(color_background_high, 1.00f);
    colors[ImGuiCol_FrameBgHovered] = COL_ALPHA(color_highlight_low, 0.78f);
    colors[ImGuiCol_FrameBgActive]  = COL_ALPHA(color_highlight_high, 1.00f);

    // title bar
    colors[ImGuiCol_TitleBg]          = COL_ALPHA(color_background_high, 1.00f);
    colors[ImGuiCol_TitleBgCollapsed] = COL_ALPHA(color_highlight_low, 0.75f);
    colors[ImGuiCol_TitleBgActive]    = COL_ALPHA(color_highlight_low, 1.00f);
    colors[ImGuiCol_MenuBarBg]        = COL_ALPHA(color_background_low, 0.47f);

    colors[ImGuiCol_ScrollbarBg]          = COL_ALPHA(color_background_medium, 1.00f);
    colors[ImGuiCol_ScrollbarGrab]        = COL_ALPHA(color_background_high, 0.8);
    colors[ImGuiCol_ScrollbarGrabHovered] = COL_ALPHA(color_highlight_low, 0.8);
    colors[ImGuiCol_ScrollbarGrabActive]  = COL_ALPHA(color_highlight_high, 1.00f);

    colors[ImGuiCol_CheckMark]        = COL_ALPHA(color_highlight_high, 0.80f);
    colors[ImGuiCol_SliderGrab]       = COL_ALPHA(color_background_low, 0.50f);
    colors[ImGuiCol_SliderGrabActive] = COL_ALPHA(color_background_low, 1.00f);
    colors[ImGuiCol_Button]           = COL_ALPHA(color_background_high, 0.50f);
    colors[ImGuiCol_ButtonHovered]    = COL_ALPHA(color_highlight_low, 0.86f);
    colors[ImGuiCol_ButtonActive]     = COL_ALPHA(color_highlight_high, 1.00f);

    colors[ImGuiCol_Header]        = COL_ALPHA(color_background_high, 0.76f);
    colors[ImGuiCol_HeaderHovered] = COL_ALPHA(color_highlight_low, 0.86f);
    colors[ImGuiCol_HeaderActive]  = COL_ALPHA(color_highlight_high, 1.00f);

    colors[ImGuiCol_Column]        = COL_ALPHA(color_background_high, 0.8);
    colors[ImGuiCol_ColumnHovered] = COL_ALPHA(color_highlight_low, 0.8);
    colors[ImGuiCol_ColumnActive]  = COL_ALPHA(color_highlight_high, 1.00f);

    colors[ImGuiCol_ResizeGrip]        = COL_ALPHA(color_background_medium, 0.5f);
    colors[ImGuiCol_ResizeGripHovered] = COL_ALPHA(color_background_medium, 1);
    colors[ImGuiCol_ResizeGripActive]  = COL_ALPHA(color_background_high, 1.00f);

    colors[ImGuiCol_PlotLines]            = COL_ALPHA(color_text, 0.63f);
    colors[ImGuiCol_PlotLinesHovered]     = COL_ALPHA(color_text, 1.00f);
    colors[ImGuiCol_PlotHistogram]        = COL_ALPHA(color_text, 0.63f);
    colors[ImGuiCol_PlotHistogramHovered] = COL_ALPHA(color_text, 1.00f);

    colors[ImGuiCol_TextSelectedBg]       = COL_ALPHA(color_background_low, 0.43f);
    colors[ImGuiCol_PopupBg]              = COL_ALPHA(color_background_low, 0.92f);
    colors[ImGuiCol_ModalWindowDarkening] = COL_ALPHA(color_background_low, 0.73f);
}

void ImGuiParameters::fromConfigFile(const std::string& file)
{
    Saiga::SimpleIni ini;
    ini.LoadFile(file.c_str());

    enable         = ini.GetAddBool("imgui", "enable", enable);
    font           = ini.GetAddString("imgui", "font", font.c_str());
    fontSize       = ini.GetAddLong("imgui", "fontSize", fontSize);
    fontBrightness = ini.GetAddDouble("imgui", "fontBrightness", fontBrightness);

    std::string comment =
        "# Available Themes: \n"
        "# 0-Saiga, 1-ImGuiDefault";
    theme = (ImGuiTheme)ini.GetAddLong("imgui", "theme", (int)theme, comment.c_str());

    if (ini.changed()) ini.SaveFile(file.c_str());
}

}  // namespace Saiga
=======
void ColoredBar::DrawRect(const vec2& begin, const vec2& end, const ColoredBar::BarColor& color)
{
    m_lastDrawList->AddRectFilled(begin, end, ImColor(color.fill), m_rounding, m_rounding_corners);
}


}  // namespace ImGui
>>>>>>> 9af37e0f
<|MERGE_RESOLUTION|>--- conflicted
+++ resolved
@@ -130,7 +130,10 @@
     m_lastDrawList->AddRect(begin, end, ImColor(color.outline), m_rounding, m_rounding_corners);
 }
 
-<<<<<<< HEAD
+void ColoredBar::DrawRect(const vec2& begin, const vec2& end, const ColoredBar::BarColor& color)
+{
+    m_lastDrawList->AddRectFilled(begin, end, ImColor(color.fill), m_rounding, m_rounding_corners);
+}
 
 
 }  // namespace ImGui
@@ -271,13 +274,4 @@
     if (ini.changed()) ini.SaveFile(file.c_str());
 }
 
-}  // namespace Saiga
-=======
-void ColoredBar::DrawRect(const vec2& begin, const vec2& end, const ColoredBar::BarColor& color)
-{
-    m_lastDrawList->AddRectFilled(begin, end, ImColor(color.fill), m_rounding, m_rounding_corners);
-}
-
-
-}  // namespace ImGui
->>>>>>> 9af37e0f
+}  // namespace Saiga