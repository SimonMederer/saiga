--- conflicted
+++ resolved
@@ -31,14 +31,9 @@
 struct SAIGA_VULKAN_API VulkanBase
 {
    private:
-<<<<<<< HEAD
-    std::unique_ptr<Queue> compute_queue;
-    std::unique_ptr<Queue> transfer_queue;
-=======
     // TODO: Rename to backing fields for dedicated queues
     std::unique_ptr<Queue> dedicated_compute_queue;
     std::unique_ptr<Queue> dedicated_transfer_queue;
->>>>>>> 91d82859
 
    public:
     vk::PhysicalDevice physicalDevice;
