--- conflicted
+++ resolved
@@ -52,19 +52,6 @@
     Queue mainQueue;
 
     /**
-<<<<<<< HEAD
-     * This queue is a dedicated transfer queue. Depending on the GPU the queue may have other capabilities.
-     * If the GPU provides dedicated transfer queues (without graphics and compute capabilities) one of them will be
-     * used.
-     */
-    Queue transferQueue;
-
-    /**
-     * A dedicated compute queue. Depending on the GPU the queue may have other capabilities.
-     * If the GPU provides dedicated Compute queues (without graphics capabilities) one of them will be used.
-     */
-    Queue computeQueue;
-=======
      * This queue is a dedicated transfer queue. If the GPU does not provide enough queues this will point to the same
      * queue as mainQueue. Depending on the GPU the queue may have other capabilities. If the GPU provides dedicated
      * transfer queues (without graphics and compute capabilities) one of them will be used.
@@ -77,7 +64,6 @@
      * If the GPU provides dedicated Compute queues (without graphics capabilities) one of them will be used.
      */
     Queue* computeQueue;
->>>>>>> bb59ab03
 
     // A large descriptor pool which should be used by the application
     // The size is controlled by the vulkan parameters
