﻿/**
 * Copyright (c) 2017 Darius Rückert
 * Licensed under the MIT License.
 * See LICENSE file for more information.
 */

#include "Buffer.h"

#include "saiga/core/util/imath.h"
#include "saiga/vulkan/buffer/StagingBuffer.h"

namespace Saiga
{
namespace Vulkan
{
void Buffer::destroy()
{
    if (m_memoryLocation && bufferUsage != vk::BufferUsageFlags())
    {
        base->memory.deallocateBuffer({bufferUsage, memoryProperties}, m_memoryLocation);
        m_memoryLocation = nullptr;
    }
}

void Buffer::createBuffer(Saiga::Vulkan::VulkanBase& base, size_t size, vk::BufferUsageFlags bufferUsage,
                          const vk::MemoryPropertyFlags& memoryProperties, vk::SharingMode sharingMode)
{
    // TODO: Sharing mode is not used yet
    this->base             = &base;
    this->bufferUsage      = bufferUsage;
    this->memoryProperties = memoryProperties;
    m_memoryLocation       = base.memory.allocate({this->bufferUsage, this->memoryProperties}, size);
}


void Buffer::stagedUpload(VulkanBase& base, size_t size, const void* data)
{
    vk::CommandBuffer cmd = base.mainQueue.commandPool.createAndBeginOneTimeBuffer();

    StagingBuffer staging;
    staging.init(base, size, data);

<<<<<<< HEAD
    vk::BufferCopy bc(0, m_memoryLocation->offset, size);
    cmd.copyBuffer(staging.m_memoryLocation->data, m_memoryLocation->data, bc);
=======
    staging.m_memoryLocation->copy_to(cmd, m_memoryLocation);

>>>>>>> b6c4bb8f
    cmd.end();
    base.mainQueue.submitAndWait(cmd);
}

vk::DescriptorBufferInfo Buffer::createInfo()
{
    return {m_memoryLocation->data, m_memoryLocation->offset, m_memoryLocation->size};
}

void Buffer::flush(VulkanBase& base, vk::DeviceSize size, vk::DeviceSize offset)
{
    vk::MappedMemoryRange mappedRange = {};
    mappedRange.memory                = m_memoryLocation->memory;
    mappedRange.offset                = offset;
    mappedRange.size                  = size;
    base.device.flushMappedMemoryRanges(mappedRange);
}

void Buffer::copyTo(vk::CommandBuffer cmd, Buffer& target, vk::DeviceSize srcOffset, vk::DeviceSize dstOffset,
                    vk::DeviceSize size)
{
    if (size == VK_WHOLE_SIZE)
    {
        size = this->size() - srcOffset;
    }
    SAIGA_ASSERT(this->size() - srcOffset >= size, "Source buffer is not large enough");
    SAIGA_ASSERT(target.size() - dstOffset >= size, "Destination buffer is not large enough");
    vk::BufferCopy bc{m_memoryLocation->offset + srcOffset, target.m_memoryLocation->offset + dstOffset, size};
    cmd.copyBuffer(m_memoryLocation->data, target.m_memoryLocation->data, bc);
}

void Buffer::copyTo(vk::CommandBuffer cmd, vk::Image dstImage, vk::ImageLayout dstImageLayout,
                    vk::ArrayProxy<const vk::BufferImageCopy> regions)
{
    cmd.copyBufferToImage(m_memoryLocation->data, dstImage, dstImageLayout, regions);
}

vk::BufferImageCopy Buffer::getBufferImageCopy(vk::DeviceSize offset) const
{
    return {m_memoryLocation->offset + offset};
}

void Buffer::update(vk::CommandBuffer cmd, size_t size, void* data, vk::DeviceSize offset)
{
    cmd.updateBuffer(m_memoryLocation->data, m_memoryLocation->offset + offset, size, data);
}

std::ostream& operator<<(std::ostream& os, const Buffer& buffer)
{
    os << " bufferUsage: " << vk::to_string(buffer.bufferUsage)
       << " memoryProperties: " << vk::to_string(buffer.memoryProperties) << " location: " << buffer.m_memoryLocation;
    return os;
}

}  // namespace Vulkan
}  // namespace Saiga<|MERGE_RESOLUTION|>--- conflicted
+++ resolved
@@ -40,13 +40,8 @@
     StagingBuffer staging;
     staging.init(base, size, data);
 
-<<<<<<< HEAD
-    vk::BufferCopy bc(0, m_memoryLocation->offset, size);
-    cmd.copyBuffer(staging.m_memoryLocation->data, m_memoryLocation->data, bc);
-=======
-    staging.m_memoryLocation->copy_to(cmd, m_memoryLocation);
+    copy_buffer(cmd, m_memoryLocation, staging.m_memoryLocation);
 
->>>>>>> b6c4bb8f
     cmd.end();
     base.mainQueue.submitAndWait(cmd);
 }
