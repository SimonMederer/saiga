--- conflicted
+++ resolved
@@ -36,29 +36,11 @@
 //        DeviceMemory::memory = m_memoryLocation.memory;
     }
 
-<<<<<<< HEAD
-//    void init(
-//            VulkanBase& base,
-//            int count,
-//            vk::MemoryPropertyFlags flags = vk::MemoryPropertyFlagBits::eHostVisible| vk::MemoryPropertyFlagBits::eHostCoherent
-//    )
-//    {
-//        vertexCount = count;
-//        size_t size = sizeof(VertexType) * vertexCount;
-////        m_memoryLocation = memory.vertexIndexAllocator.allocate(base,memory.chunkAllocator, size);
-////        buffer = m_memoryLocation.buffer;
-////        DeviceMemory::memory = m_memoryLocation.memory;
-//        createBuffer(base,size,vk::BufferUsageFlagBits::eVertexBuffer|vk::BufferUsageFlagBits::eTransferDst);
-//        allocateMemoryBuffer(base,flags);
-//        m_memoryLocation = {buffer, DeviceMemory::memory, 0};
-//    }
-=======
     void initDeviceLocal(VulkanBase& base, const std::vector<VertexType>& vertices)
     {
         init(base,vertices.size(),vk::MemoryPropertyFlagBits::eDeviceLocal);
         stagedUpload(base,0,vertices.size()*sizeof(VertexType),vertices.data());
     }
->>>>>>> ef13b8e0
 
     void upload(vk::CommandBuffer cmd, const std::vector<VertexType>& vertices)
     {
