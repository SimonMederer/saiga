--- conflicted
+++ resolved
@@ -48,7 +48,8 @@
 ImGuiVulkanRenderer::~ImGuiVulkanRenderer()
 {
     ImGui::DestroyContext();
-    for (auto& data : frameData){
+    for (auto& data : frameData)
+    {
         data.destroy(*base);
     }
     fontTexture.destroy(*base);
@@ -61,12 +62,8 @@
     this->base         = &_base;
     this->vulkanDevice = &_base;
 
-<<<<<<< HEAD
+
     PipelineBase::init(_base, 1);
-=======
-
-    PipelineBase::init(_base,1);
->>>>>>> f7dfa3d5
 
     ImGuiIO& io = ImGui::GetIO();
 
@@ -121,33 +118,24 @@
      *  A slightly better performance can be obtained by creating a second device only buffer and copying the
      * data asynchron in a transfer queue. Then the data might be already present when render is called.
      */
-<<<<<<< HEAD
-    vertexBuffer.init(*base, maxVertexCount,
-                      vk::MemoryPropertyFlagBits::eHostVisible | vk::MemoryPropertyFlagBits::eHostCoherent);
-    indexBuffer.init(*base, maxIndexCount,
-                     vk::MemoryPropertyFlagBits::eHostVisible | vk::MemoryPropertyFlagBits::eHostCoherent);
-
-    vertexData = (ImDrawVert*)vertexBuffer.mapAll();
-    indexData  = (ImDrawIdx*)indexBuffer.mapAll();
-
-=======
-//    vertexBuffer.init(*base,maxVertexCount, vk::MemoryPropertyFlagBits::eHostVisible | vk::MemoryPropertyFlagBits::eHostCoherent);
-//    indexBuffer.init (*base,maxIndexCount,  vk::MemoryPropertyFlagBits::eHostVisible | vk::MemoryPropertyFlagBits::eHostCoherent);
-//
-//    if (!vertexBuffer.m_memoryLocation.mappedPointer) {
-//        vertexBuffer.m_memoryLocation.map(base->device);
-//    }
-//    if (!indexBuffer.m_memoryLocation.mappedPointer) {
-//        indexBuffer.m_memoryLocation.map(base->device);
-//    }
-//
-//    vertexData = (ImDrawVert *) vertexBuffer.m_memoryLocation.mappedPointer;
-//    indexData = (ImDrawIdx *) indexBuffer.m_memoryLocation.mappedPointer;
-
-    for(auto i = 0; i < frameCount; ++i) {
-        frameData.emplace_back(*base,maxVertexCount, maxIndexCount);
-    }
->>>>>>> f7dfa3d5
+    //    vertexBuffer.init(*base,maxVertexCount, vk::MemoryPropertyFlagBits::eHostVisible |
+    //    vk::MemoryPropertyFlagBits::eHostCoherent); indexBuffer.init (*base,maxIndexCount,
+    //    vk::MemoryPropertyFlagBits::eHostVisible | vk::MemoryPropertyFlagBits::eHostCoherent);
+    //
+    //    if (!vertexBuffer.m_memoryLocation.mappedPointer) {
+    //        vertexBuffer.m_memoryLocation.map(base->device);
+    //    }
+    //    if (!indexBuffer.m_memoryLocation.mappedPointer) {
+    //        indexBuffer.m_memoryLocation.map(base->device);
+    //    }
+    //
+    //    vertexData = (ImDrawVert *) vertexBuffer.m_memoryLocation.mappedPointer;
+    //    indexData = (ImDrawIdx *) indexBuffer.m_memoryLocation.mappedPointer;
+
+    for (auto i = 0; i < frameCount; ++i)
+    {
+        frameData.emplace_back(*base, maxVertexCount, maxIndexCount);
+    }
     cout << "Vulkan imgui created." << endl;
 }
 
@@ -161,14 +149,9 @@
 
     if (vertexCount == 0 || indexCount == 0) return;
 
-<<<<<<< HEAD
-    ImDrawVert* vtxDst = vertexData;
-    ImDrawIdx* idxDst  = indexData;
-=======
     auto& currentFrameData = frameData[index];
-    ImDrawVert* vtxDst = currentFrameData.vertexData;
-    ImDrawIdx* idxDst = currentFrameData.indexData;
->>>>>>> f7dfa3d5
+    ImDrawVert* vtxDst     = currentFrameData.vertexData;
+    ImDrawIdx* idxDst      = currentFrameData.indexData;
 
     for (int n = 0; n < imDrawData->CmdListsCount; n++)
     {
@@ -185,12 +168,8 @@
 
 void ImGuiVulkanRenderer::render(vk::CommandBuffer commandBuffer, size_t frameIndex)
 {
-<<<<<<< HEAD
-    if (!vertexBuffer.buffer) return;
-=======
-//    if(!vertexBuffer.buffer)
-//        return;
->>>>>>> f7dfa3d5
+    //    if(!vertexBuffer.buffer)
+    //        return;
 
     if (vertexCount == 0 || indexCount == 0) return;
 
@@ -200,8 +179,8 @@
     cmd.bindDescriptorSets(vk::PipelineBindPoint::eGraphics, pipelineLayout, 0, descriptorSet, nullptr);
     cmd.bindPipeline(vk::PipelineBindPoint::eGraphics, pipeline);
 
-//    vertexBuffer.bind(commandBuffer);
-//    indexBuffer.bind(commandBuffer);
+    //    vertexBuffer.bind(commandBuffer);
+    //    indexBuffer.bind(commandBuffer);
 
     VkViewport viewport =
         vks::initializers::viewport(ImGui::GetIO().DisplaySize.x, ImGui::GetIO().DisplaySize.y, 0.0f, 1.0f);
@@ -214,51 +193,34 @@
 
     // Render commands
     ImDrawData* imDrawData = ImGui::GetDrawData();
-<<<<<<< HEAD
     int32_t vertexOffset   = 0;
-    int32_t indexOffset    = 0;
-    for (int32_t i = 0; i < imDrawData->CmdListsCount; i++)
-    {
-        const ImDrawList* cmd_list = imDrawData->CmdLists[i];
-        for (int32_t j = 0; j < cmd_list->CmdBuffer.Size; j++)
+    uint32_t indexOffset   = 0;
+    if (imDrawData->CmdListsCount > 0)
+    {
+        std::array<vk::DeviceSize, 1> offsets{0};
+        auto& currentFrameData    = frameData[frameIndex];
+        auto& currentVertexMemory = currentFrameData.vertexBuffer.m_memoryLocation;
+        auto& currentIndexMemory  = currentFrameData.indexBuffer.m_memoryLocation;
+        commandBuffer.bindVertexBuffers(0, currentVertexMemory.buffer, currentVertexMemory.offset);
+        commandBuffer.bindIndexBuffer(currentIndexMemory.buffer, currentIndexMemory.offset, vk::IndexType::eUint16);
+        for (int32_t i = 0; i < imDrawData->CmdListsCount; i++)
         {
-            const ImDrawCmd* pcmd = &cmd_list->CmdBuffer[j];
-            VkRect2D scissorRect;
-            scissorRect.offset.x      = std::max((int32_t)(pcmd->ClipRect.x), 0);
-            scissorRect.offset.y      = std::max((int32_t)(pcmd->ClipRect.y), 0);
-            scissorRect.extent.width  = (uint32_t)(pcmd->ClipRect.z - pcmd->ClipRect.x);
-            scissorRect.extent.height = (uint32_t)(pcmd->ClipRect.w - pcmd->ClipRect.y);
-            vkCmdSetScissor(commandBuffer, 0, 1, &scissorRect);
-            vkCmdDrawIndexed(commandBuffer, pcmd->ElemCount, 1, indexOffset, vertexOffset, 0);
-            indexOffset += pcmd->ElemCount;
-=======
-    int32_t vertexOffset = 0;
-    uint32_t indexOffset = 0;
-    if (imDrawData->CmdListsCount > 0) {
-        std::array<vk::DeviceSize,1> offsets {0};
-        auto& currentFrameData = frameData[frameIndex];
-        auto& currentVertexMemory = currentFrameData.vertexBuffer.m_memoryLocation;
-        auto& currentIndexMemory = currentFrameData.indexBuffer.m_memoryLocation;
-        commandBuffer.bindVertexBuffers(0,currentVertexMemory.buffer, currentVertexMemory.offset);
-        commandBuffer.bindIndexBuffer(currentIndexMemory.buffer,currentIndexMemory.offset,vk::IndexType::eUint16);
-        for (int32_t i = 0; i < imDrawData->CmdListsCount; i++) {
-            const ImDrawList *cmd_list = imDrawData->CmdLists[i];
-            for (int32_t j = 0; j < cmd_list->CmdBuffer.Size; j++) {
-                const ImDrawCmd *pcmd = &cmd_list->CmdBuffer[j];
+            const ImDrawList* cmd_list = imDrawData->CmdLists[i];
+            for (int32_t j = 0; j < cmd_list->CmdBuffer.Size; j++)
+            {
+                const ImDrawCmd* pcmd = &cmd_list->CmdBuffer[j];
                 VkRect2D scissorRect;
-                scissorRect.offset.x = std::max((int32_t) (pcmd->ClipRect.x), 0);
-                scissorRect.offset.y = std::max((int32_t) (pcmd->ClipRect.y), 0);
-                scissorRect.extent.width = (uint32_t) (pcmd->ClipRect.z - std::max((int32_t) (pcmd->ClipRect.x), 0));
-                scissorRect.extent.height = (uint32_t) (pcmd->ClipRect.w - std::max((int32_t) (pcmd->ClipRect.y), 0));
+                scissorRect.offset.x      = std::max((int32_t)(pcmd->ClipRect.x), 0);
+                scissorRect.offset.y      = std::max((int32_t)(pcmd->ClipRect.y), 0);
+                scissorRect.extent.width  = (uint32_t)(pcmd->ClipRect.z - std::max((int32_t)(pcmd->ClipRect.x), 0));
+                scissorRect.extent.height = (uint32_t)(pcmd->ClipRect.w - std::max((int32_t)(pcmd->ClipRect.y), 0));
                 vkCmdSetScissor(commandBuffer, 0, 1, &scissorRect);
                 vkCmdDrawIndexed(commandBuffer, pcmd->ElemCount, 1, indexOffset, vertexOffset, 0);
                 indexOffset += pcmd->ElemCount;
             }
             vertexOffset += cmd_list->VtxBuffer.Size;
->>>>>>> f7dfa3d5
         }
     }
-
 }
 
 
