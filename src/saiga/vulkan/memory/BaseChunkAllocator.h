--- conflicted
+++ resolved
@@ -94,14 +94,12 @@
         return *this;
     }
 
-<<<<<<< HEAD
+
     virtual ~BaseChunkAllocator() = default;
-=======
+
 	BaseChunkAllocator(const BaseChunkAllocator&) = delete;
 	BaseChunkAllocator& operator= (const BaseChunkAllocator&) = delete;
 
-    ~BaseChunkAllocator() override = default;
->>>>>>> e67f4f06
 
     T* reserve_space(vk::DeviceMemory memory, FreeListEntry freeListEntry, vk::DeviceSize size);
 
