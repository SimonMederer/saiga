#include <utility>

//
// Created by Peter Eichinger on 10.10.18.
//

#pragma once
#include "saiga/core/util/easylogging++.h"
#include "saiga/core/util/imath.h"
#include "saiga/export.h"

#include "BaseChunkAllocator.h"
#include "BufferMemoryLocation.h"
#include "ChunkAllocation.h"
#include "ChunkCreator.h"
#include "FitStrategy.h"
#include "MemoryStats.h"
#include "MemoryType.h"

#include <limits>
#include <list>
#include <utility>
#include <vulkan/vulkan.hpp>

namespace Saiga::Vulkan::Memory
{
class SAIGA_VULKAN_API BufferChunkAllocator final : public BaseChunkAllocator<BufferMemoryLocation>
{
   private:
    vk::DeviceSize m_alignment = std::numeric_limits<vk::DeviceSize>::max();
    vk::BufferCreateInfo m_bufferCreateInfo;

   protected:
    ChunkIterator<BufferMemoryLocation> createNewChunk() override;

    void headerInfo() override;

    std::unique_ptr<BufferMemoryLocation> create_location(ChunkIterator<BufferMemoryLocation>& chunk_alloc,
                                                          vk::DeviceSize start, vk::DeviceSize size) override;

   public:
    BufferType type;
    ~BufferChunkAllocator() override = default;

    BufferChunkAllocator(vk::Device _device, ChunkCreator* chunkAllocator, BufferType _type,
                         FitStrategy<BufferMemoryLocation>& strategy, Queue* _queue,
                         vk::DeviceSize chunkSize = 64 * 1024 * 1024)
        : BaseChunkAllocator(_device, chunkAllocator, strategy, _queue, chunkSize), type(std::move(_type))
    {
        std::stringstream identifier_stream;
        identifier_stream << "Buffer Chunk " << type;
        gui_identifier                 = identifier_stream.str();
        m_bufferCreateInfo.sharingMode = vk::SharingMode::eExclusive;
        m_bufferCreateInfo.usage       = type.usageFlags;
        m_bufferCreateInfo.size        = m_chunkSize;
        auto buffer                    = m_device.createBuffer(m_bufferCreateInfo);
        auto requirements              = m_device.getBufferMemoryRequirements(buffer);
        m_allocateSize                 = requirements.size;
        m_alignment                    = requirements.alignment;
        m_device.destroy(buffer);

        LOG(INFO) << "Created new buffer allocator  " << type << ", alignment " << m_alignment;
    }

    BufferChunkAllocator(BufferChunkAllocator&& other) noexcept
        : BaseChunkAllocator(std::move(other)),
          m_alignment(other.m_alignment),
          m_bufferCreateInfo(std::move(other.m_bufferCreateInfo))
    {
    }


    BufferChunkAllocator& operator=(BufferChunkAllocator&& other) noexcept
    {
        BaseChunkAllocator::operator=(std::move(static_cast<BaseChunkAllocator&&>(other)));
        m_alignment                 = other.m_alignment;
        m_bufferCreateInfo          = other.m_bufferCreateInfo;
        return *this;
    }

<<<<<<< HEAD
    void deallocate(BufferMemoryLocation* location) override;
=======
	BufferChunkAllocator(const BufferChunkAllocator&) = delete;

	BufferChunkAllocator& operator= (const BufferChunkAllocator&) = delete;

    void deallocate(MemoryLocation* location) override;

    MemoryLocation* allocate(vk::DeviceSize size) override;
>>>>>>> e67f4f06

    BufferMemoryLocation* allocate(vk::DeviceSize size);
};
}  // namespace Saiga::Vulkan::Memory<|MERGE_RESOLUTION|>--- conflicted
+++ resolved
@@ -78,18 +78,13 @@
         return *this;
     }
 
-<<<<<<< HEAD
+
     void deallocate(BufferMemoryLocation* location) override;
-=======
+
 	BufferChunkAllocator(const BufferChunkAllocator&) = delete;
 
 	BufferChunkAllocator& operator= (const BufferChunkAllocator&) = delete;
 
-    void deallocate(MemoryLocation* location) override;
-
-    MemoryLocation* allocate(vk::DeviceSize size) override;
->>>>>>> e67f4f06
-
     BufferMemoryLocation* allocate(vk::DeviceSize size);
 };
 }  // namespace Saiga::Vulkan::Memory