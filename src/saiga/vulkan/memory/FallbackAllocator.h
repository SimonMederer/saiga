--- conflicted
+++ resolved
@@ -64,15 +64,10 @@
         return *this;
     }
 
-<<<<<<< HEAD
     ~FallbackAllocator() { destroy(); }
-=======
+
 	FallbackAllocator(const FallbackAllocator&) = delete;
 	FallbackAllocator& operator=(const FallbackAllocator&) = delete;
-
-    ~FallbackAllocator() override { destroy(); }
->>>>>>> e67f4f06
-
 
     BufferMemoryLocation* allocate(const BufferType& type, vk::DeviceSize size);
     ImageMemoryLocation* allocate(const ImageType& type, ImageData& image_data);
