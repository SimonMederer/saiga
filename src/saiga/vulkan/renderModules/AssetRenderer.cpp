﻿/**
 * Copyright (c) 2017 Darius Rückert
 * Licensed under the MIT License.
 * See LICENSE file for more information.
 */

#include "AssetRenderer.h"
#include "saiga/model/objModelLoader.h"
#include "saiga/vulkan/Shader/all.h"
#include "saiga/vulkan/Vertex.h"

#if defined(SAIGA_OPENGL_INCLUDED)
#    error OpenGL was included somewhere.
#endif

namespace Saiga
{
namespace Vulkan
{
void AssetRenderer::destroy()
{
    Pipeline::destroy();
    uniformBufferVS.destroy();
}
bool AssetRenderer::bind(vk::CommandBuffer cmd)
{
    cmd.bindDescriptorSets(vk::PipelineBindPoint::eGraphics, pipelineLayout, 0, descriptorSet, nullptr);
    //    cmd.bindPipeline(vk::PipelineBindPoint::eGraphics,pipeline);
    return Pipeline::bind(cmd);
}

void AssetRenderer::pushModel(VkCommandBuffer cmd, mat4 model)
{
    pushConstant(cmd, vk::ShaderStageFlagBits::eVertex, sizeof(mat4), &model[0][0]);
}


void AssetRenderer::updateUniformBuffers(vk::CommandBuffer cmd, glm::mat4 view, glm::mat4 proj)
{
    uboVS.projection = proj;
<<<<<<< HEAD
    uboVS.modelview = view;
    uboVS.lightPos = vec4(5,5,5,0);
    uniformBufferVS.update(cmd, sizeof(uboVS), &uboVS);
=======
    uboVS.modelview  = view;
    uboVS.lightPos   = vec4(5, 5, 5, 0);
    cmd.updateBuffer(uniformBufferVS.buffer, 0, sizeof(uboVS), &uboVS);
>>>>>>> 99afbd71
}

void AssetRenderer::init(VulkanBase& vulkanDevice, VkRenderPass renderPass)
{
    PipelineBase::init(vulkanDevice, 1);
    addDescriptorSetLayout({{7, vk::DescriptorType::eUniformBuffer, 1, vk::ShaderStageFlagBits::eVertex}});
    addPushConstantRange({vk::ShaderStageFlagBits::eVertex, 0, sizeof(mat4)});
    shaderPipeline.load(device, {"vulkan/coloredAsset.vert", "vulkan/coloredAsset.frag"});
    PipelineInfo info;
    info.addVertexInfo<VertexNC>();
    create(renderPass, info);



    descriptorSet = createDescriptorSet();
    uniformBufferVS.init(vulkanDevice, &uboVS, sizeof(UBOVS));
    vk::DescriptorBufferInfo descriptorInfo = uniformBufferVS.getDescriptorInfo();
    device.updateDescriptorSets(
        {
            vk::WriteDescriptorSet(descriptorSet, 7, 0, 1, vk::DescriptorType::eUniformBuffer, nullptr, &descriptorInfo,
                                   nullptr),
        },
        nullptr);
}



}  // namespace Vulkan
}  // namespace Saiga<|MERGE_RESOLUTION|>--- conflicted
+++ resolved
@@ -38,15 +38,9 @@
 void AssetRenderer::updateUniformBuffers(vk::CommandBuffer cmd, glm::mat4 view, glm::mat4 proj)
 {
     uboVS.projection = proj;
-<<<<<<< HEAD
     uboVS.modelview = view;
     uboVS.lightPos = vec4(5,5,5,0);
     uniformBufferVS.update(cmd, sizeof(uboVS), &uboVS);
-=======
-    uboVS.modelview  = view;
-    uboVS.lightPos   = vec4(5, 5, 5, 0);
-    cmd.updateBuffer(uniformBufferVS.buffer, 0, sizeof(uboVS), &uboVS);
->>>>>>> 99afbd71
 }
 
 void AssetRenderer::init(VulkanBase& vulkanDevice, VkRenderPass renderPass)
