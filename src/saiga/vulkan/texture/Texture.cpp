﻿#include "Texture.h"
#include "saiga/vulkan/buffer/StagingBuffer.h"
#include "vkImageFormat.h"

<<<<<<< HEAD
namespace Saiga
{
namespace Vulkan
{
Texture::~Texture()
{
    //    cout << "destroy texture" << endl;
    destroy();
}
=======
namespace Saiga{
namespace Vulkan{


//Texture::~Texture()
//{
////    cout << "destroy texture" << endl;
//    destroy();
//}
>>>>>>> f7dfa3d5

void Texture::destroy(VulkanBase& base)
{
    if (image)
    {
        LOG(INFO) << "Destroying image: " <<image;
        base.device.destroyImage(image);
        base.device.destroyImageView(imageView);
        base.device.destroySampler(sampler);
        image = nullptr;
    }

    if (memoryLocation) {
        base.memory.getImageAllocator(vk::MemoryPropertyFlagBits::eDeviceLocal).deallocate(memoryLocation);
    }
}

void Texture::transitionImageLayout(vk::CommandBuffer cmd, vk::ImageLayout newLayout)
{
<<<<<<< HEAD
    vk::ImageMemoryBarrier barrier          = {};
    barrier.oldLayout                       = imageLayout;
    barrier.newLayout                       = newLayout;
    barrier.srcQueueFamilyIndex             = VK_QUEUE_FAMILY_IGNORED;
    barrier.dstQueueFamilyIndex             = VK_QUEUE_FAMILY_IGNORED;
    barrier.image                           = image;
    barrier.subresourceRange.aspectMask     = vk::ImageAspectFlagBits::eColor;
    barrier.subresourceRange.baseMipLevel   = 0;
    barrier.subresourceRange.levelCount     = 1;
=======
    vk::ImageMemoryBarrier barrier = {};
    barrier.oldLayout = imageLayout;
    barrier.newLayout = newLayout;
    barrier.srcQueueFamilyIndex = VK_QUEUE_FAMILY_IGNORED;
    barrier.dstQueueFamilyIndex = VK_QUEUE_FAMILY_IGNORED;
    barrier.image = image;
    barrier.subresourceRange.aspectMask = vk::ImageAspectFlagBits::eColor;
    barrier.subresourceRange.baseMipLevel = 0;
    barrier.subresourceRange.levelCount = 1;
>>>>>>> f7dfa3d5
    barrier.subresourceRange.baseArrayLayer = 0;
    barrier.subresourceRange.layerCount     = 1;
    //        barrier.srcAccessMask = 0; // TODO
    //        barrier.dstAccessMask = vk::AccessFlagBits::eTransferWrite; // TODO


    vk::PipelineStageFlags sourceStage;
    vk::PipelineStageFlags destinationStage;

    if (imageLayout == vk::ImageLayout::eUndefined && newLayout == vk::ImageLayout::eTransferDstOptimal)
    {
        barrier.srcAccessMask = {};
        barrier.dstAccessMask = vk::AccessFlagBits::eTransferWrite;

        sourceStage      = vk::PipelineStageFlagBits::eHost;
        destinationStage = vk::PipelineStageFlagBits::eTransfer;
    }
    else if (imageLayout == vk::ImageLayout::eTransferDstOptimal &&
             newLayout == vk::ImageLayout::eShaderReadOnlyOptimal)
    {
        barrier.srcAccessMask = vk::AccessFlagBits::eTransferWrite;
        barrier.dstAccessMask = vk::AccessFlagBits::eShaderRead;

        sourceStage      = vk::PipelineStageFlagBits::eTransfer;
        destinationStage = vk::PipelineStageFlagBits::eAllCommands;
    }
    else
    {
        //            throw std::invalid_argument("unsupported layout transition!");
        barrier.srcAccessMask = vk::AccessFlagBits::eShaderRead;
        barrier.dstAccessMask = vk::AccessFlagBits::eShaderRead;
        sourceStage           = vk::PipelineStageFlagBits::eAllCommands;
        destinationStage      = vk::PipelineStageFlagBits::eAllCommands;
    }



    cmd.pipelineBarrier(sourceStage, destinationStage, vk::DependencyFlags(), 0, nullptr, 0, nullptr, 1, &barrier);


    imageLayout = newLayout;
}

vk::DescriptorImageInfo Texture::getDescriptorInfo()
{
    SAIGA_ASSERT(image);
    vk::DescriptorImageInfo descriptorInfo;
    descriptorInfo.imageLayout = imageLayout;
    descriptorInfo.imageView   = imageView;
    descriptorInfo.sampler     = sampler;
    SAIGA_ASSERT(imageView && sampler);
    return descriptorInfo;
}

void Texture2D::fromImage(VulkanBase& base, const Image& img, vk::ImageUsageFlags usage, bool flipY)
{
   fromImage(base,img,base.transferQueue,base.commandPool,usage);
}

void Texture2D::uploadImage(VulkanBase &base, Image &img)
{

    vk::CommandBuffer cmd = base.createAndBeginTransferCommand();

    transitionImageLayout(cmd,vk::ImageLayout::eTransferDstOptimal);


    vk::BufferImageCopy bufferCopyRegion = {};
    bufferCopyRegion.imageSubresource.aspectMask = vk::ImageAspectFlagBits::eColor;
    bufferCopyRegion.imageSubresource.mipLevel = 0;
    bufferCopyRegion.imageSubresource.baseArrayLayer = 0;
    bufferCopyRegion.imageSubresource.layerCount = 1;
    bufferCopyRegion.imageExtent.width = width;
    bufferCopyRegion.imageExtent.height = height;
    bufferCopyRegion.imageExtent.depth = 1;
    bufferCopyRegion.bufferOffset = 0;

    StagingBuffer staging;

    staging.init(base,img.size(),img.data());

    cmd.copyBufferToImage(staging.m_memoryLocation.buffer,image,vk::ImageLayout::eTransferDstOptimal,bufferCopyRegion);

    transitionImageLayout(cmd,vk::ImageLayout::eShaderReadOnlyOptimal);

    base.endTransferWait(cmd);



    staging.destroy();
}

void Texture2D::fromImage(VulkanBase &base, Image &img, Queue& queue, CommandPool& pool, vk::ImageUsageFlags usage) {
    destroy(base);

    mipLevels = 1;
    width     = img.width;
    height    = img.height;

    vk::Format format = getvkFormat(img.type);



<<<<<<< HEAD
=======

    auto finalUsageFlags = usage | vk::ImageUsageFlagBits::eTransferDst;

>>>>>>> f7dfa3d5
    imageLayout = vk::ImageLayout::eUndefined;
    // Create optimal tiled target image
    vk::ImageCreateInfo imageCreateInfo;
    imageCreateInfo.imageType     = vk::ImageType::e2D;
    imageCreateInfo.format        = format;
    imageCreateInfo.mipLevels     = mipLevels;
    imageCreateInfo.arrayLayers   = 1;
    imageCreateInfo.samples       = vk::SampleCountFlagBits::e1;
    imageCreateInfo.tiling        = vk::ImageTiling::eOptimal;
    imageCreateInfo.sharingMode   = vk::SharingMode::eExclusive;
    imageCreateInfo.initialLayout = imageLayout;
<<<<<<< HEAD
    imageCreateInfo.extent        = vk::Extent3D{width, height, 1U};
    imageCreateInfo.usage         = usage | vk::ImageUsageFlagBits::eTransferDst;
    image                         = base.device.createImage(imageCreateInfo);
    SAIGA_ASSERT(image);


    auto memReqs = device.getImageMemoryRequirements(image);
    DeviceMemory::allocateMemory(base, memReqs, vk::MemoryPropertyFlagBits::eDeviceLocal);
    device.bindImageMemory(image, memory, 0);



    vk::CommandBuffer cmd = base.createAndBeginTransferCommand();
=======
    imageCreateInfo.extent = vk::Extent3D{ width, height, 1U };
    imageCreateInfo.usage = finalUsageFlags;
    image = base.device.createImage(imageCreateInfo);
    SAIGA_ASSERT(image);


    LOG(INFO) << "Creating image synched: " <<image;


    auto memReqs = base.device.getImageMemoryRequirements(image);
    memoryLocation = base.memory.getImageAllocator(vk::MemoryPropertyFlagBits::eDeviceLocal).allocate(memReqs.size);
    base.device.bindImageMemory(image,memoryLocation.memory, memoryLocation.offset);

    vk::CommandBuffer cmd = pool.createAndBeginOneTimeBuffer();
>>>>>>> f7dfa3d5

    transitionImageLayout(cmd, vk::ImageLayout::eTransferDstOptimal);


    vk::BufferImageCopy bufferCopyRegion             = {};
    bufferCopyRegion.imageSubresource.aspectMask     = vk::ImageAspectFlagBits::eColor;
    bufferCopyRegion.imageSubresource.mipLevel       = 0;
    bufferCopyRegion.imageSubresource.baseArrayLayer = 0;
    bufferCopyRegion.imageSubresource.layerCount     = 1;
    bufferCopyRegion.imageExtent.width               = width;
    bufferCopyRegion.imageExtent.height              = height;
    bufferCopyRegion.imageExtent.depth               = 1;
    bufferCopyRegion.bufferOffset                    = 0;

    StagingBuffer staging;


<<<<<<< HEAD
=======
    cmd.copyBufferToImage(staging.m_memoryLocation.buffer,image,vk::ImageLayout::eTransferDstOptimal,bufferCopyRegion);
>>>>>>> f7dfa3d5

    if (flipY)
    {
        std::vector<char> data(img.pitchBytes * img.h);
        for (int i = 0; i < img.h; ++i)
        {
            memcpy(&data[i * img.pitchBytes], img.rowPtr(img.h - i - 1), img.pitchBytes);
        }

        staging.init(base, data.size(), data.data());
    }
    else
    {
        staging.init(base, img.size(), img.data());
    }

    cmd.copyBufferToImage(staging.buffer, image, vk::ImageLayout::eTransferDstOptimal, bufferCopyRegion);

    transitionImageLayout(cmd, vk::ImageLayout::eShaderReadOnlyOptimal);

    cmd.end();
    queue.submitAndWait(cmd);
    pool.freeCommandBuffer(cmd);


    staging.destroy();


    vk::ImageViewCreateInfo viewCreateInfo = {};
<<<<<<< HEAD
    viewCreateInfo.viewType                = vk::ImageViewType::e2D;
    viewCreateInfo.format                  = format;
    viewCreateInfo.subresourceRange        = {vk::ImageAspectFlagBits::eColor, 0, 1, 0, 1};
    viewCreateInfo.image                   = image;
    imageView                              = device.createImageView(viewCreateInfo);
=======
    viewCreateInfo.viewType = vk::ImageViewType::e2D;
    viewCreateInfo.format = format;
    viewCreateInfo.subresourceRange = { vk::ImageAspectFlagBits::eColor, 0, 1, 0, 1 };
    viewCreateInfo.image = image;
    imageView = base.device.createImageView(viewCreateInfo);
>>>>>>> f7dfa3d5
    SAIGA_ASSERT(imageView);

    // Create a defaultsampler
    vk::SamplerCreateInfo samplerCreateInfo = {};
    samplerCreateInfo.magFilter             = vk::Filter::eLinear;
    samplerCreateInfo.minFilter             = vk::Filter::eLinear;
    samplerCreateInfo.mipmapMode            = vk::SamplerMipmapMode::eLinear;
    samplerCreateInfo.addressModeU          = vk::SamplerAddressMode::eRepeat;
    samplerCreateInfo.addressModeV          = vk::SamplerAddressMode::eRepeat;
    samplerCreateInfo.addressModeW          = vk::SamplerAddressMode::eRepeat;
    samplerCreateInfo.mipLodBias            = 0.0f;
    samplerCreateInfo.compareOp             = vk::CompareOp::eNever;
    samplerCreateInfo.minLod                = 0.0f;
    // Max level-of-detail should match mip level count
    samplerCreateInfo.maxLod = 0.0f;
    // Only enable anisotropic filtering if enabled on the devicec
<<<<<<< HEAD
    samplerCreateInfo.maxAnisotropy    = 16;
    samplerCreateInfo.anisotropyEnable = false;
    samplerCreateInfo.borderColor      = vk::BorderColor::eIntOpaqueWhite;
    //    VK_CHECK_RESULT(vkCreateSampler(device->device, &samplerCreateInfo, nullptr, &sampler));
    sampler = device.createSampler(samplerCreateInfo);
    SAIGA_ASSERT(sampler);

    //    cout << "texture created." << endl;
}

void Texture2D::uploadImage(VulkanBase& base, const Image& img, bool flipY)
{
    vk::CommandBuffer cmd = base.createAndBeginTransferCommand();
=======
    samplerCreateInfo.maxAnisotropy = 16;
    samplerCreateInfo.anisotropyEnable = VK_FALSE;
    samplerCreateInfo.borderColor = vk::BorderColor::eIntOpaqueWhite;

    sampler = base.device.createSampler(samplerCreateInfo);
    SAIGA_ASSERT(sampler);
}

AsyncCommand Texture2D::fromStagingBuffer(VulkanBase &base, uint32_t width, uint32_t height, vk::Format format,
                                       Saiga::Vulkan::StagingBuffer &stagingBuffer, Queue &queue, CommandPool &pool,
                                       vk::ImageUsageFlags usage) {
    destroy(base);

    mipLevels = 1;
//    width = img.width;
//    height = img.height;

//    vk::Format format = getvkFormat(img.type);




    auto finalUsageFlags = usage | vk::ImageUsageFlagBits::eTransferDst;

    imageLayout = vk::ImageLayout::eUndefined;
    // Create optimal tiled target image
    vk::ImageCreateInfo imageCreateInfo;
    imageCreateInfo.imageType = vk::ImageType::e2D;
    imageCreateInfo.format = format;
    imageCreateInfo.mipLevels = mipLevels;
    imageCreateInfo.arrayLayers = 1;
    imageCreateInfo.samples = vk::SampleCountFlagBits::e1;
    imageCreateInfo.tiling = vk::ImageTiling::eOptimal;
    imageCreateInfo.sharingMode = vk::SharingMode::eExclusive;
    imageCreateInfo.initialLayout = imageLayout;
    imageCreateInfo.extent = vk::Extent3D{ width, height, 1U };
    imageCreateInfo.usage = finalUsageFlags;
    image = base.device.createImage(imageCreateInfo);

    LOG(INFO) << "Creating image: " <<image;
    SAIGA_ASSERT(image);




    auto memReqs = base.device.getImageMemoryRequirements(image);
    memoryLocation = base.memory.getImageAllocator(vk::MemoryPropertyFlagBits::eDeviceLocal).allocate(memReqs.size);
    base.device.bindImageMemory(image,memoryLocation.memory, memoryLocation.offset);

    vk::CommandBuffer cmd = pool.createAndBeginOneTimeBuffer();
>>>>>>> f7dfa3d5

    transitionImageLayout(cmd, vk::ImageLayout::eTransferDstOptimal);


    vk::BufferImageCopy bufferCopyRegion             = {};
    bufferCopyRegion.imageSubresource.aspectMask     = vk::ImageAspectFlagBits::eColor;
    bufferCopyRegion.imageSubresource.mipLevel       = 0;
    bufferCopyRegion.imageSubresource.baseArrayLayer = 0;
    bufferCopyRegion.imageSubresource.layerCount     = 1;
    bufferCopyRegion.imageExtent.width               = width;
    bufferCopyRegion.imageExtent.height              = height;
    bufferCopyRegion.imageExtent.depth               = 1;
    bufferCopyRegion.bufferOffset                    = 0;

<<<<<<< HEAD
    StagingBuffer staging;

    //    staging.init(base, img.size(), img.data());
    if (flipY)
    {
        std::vector<char> data(img.pitchBytes * img.h);
        for (int i = 0; i < img.h; ++i)
        {
            memcpy(&data[i * img.pitchBytes], img.rowPtr(img.h - i - 1), img.pitchBytes);
        }

        staging.init(base, data.size(), data.data());
    }
    else
    {
        staging.init(base, img.size(), img.data());
    }

    cmd.copyBufferToImage(staging.buffer, image, vk::ImageLayout::eTransferDstOptimal, bufferCopyRegion);
=======
//    StagingBuffer staging;
//
//    staging.init(base,img.size(),img.data());

    cmd.copyBufferToImage(stagingBuffer.m_memoryLocation.buffer,image,vk::ImageLayout::eTransferDstOptimal,bufferCopyRegion);
>>>>>>> f7dfa3d5

    transitionImageLayout(cmd, vk::ImageLayout::eShaderReadOnlyOptimal);

    cmd.end();

//    queue.submitAndWait(cmd);
//    pool.freeCommandBuffer(cmd);



    vk::ImageViewCreateInfo viewCreateInfo = {};
    viewCreateInfo.viewType = vk::ImageViewType::e2D;
    viewCreateInfo.format = format;
    viewCreateInfo.subresourceRange = { vk::ImageAspectFlagBits::eColor, 0, 1, 0, 1 };
    viewCreateInfo.image = image;
    imageView = base.device.createImageView(viewCreateInfo);
    SAIGA_ASSERT(imageView);

    // Create a defaultsampler
    vk::SamplerCreateInfo samplerCreateInfo = {};
    samplerCreateInfo.magFilter =  vk::Filter::eLinear;
    samplerCreateInfo.minFilter = vk::Filter::eLinear;
    samplerCreateInfo.mipmapMode = vk::SamplerMipmapMode::eLinear;
    samplerCreateInfo.addressModeU = vk::SamplerAddressMode::eRepeat;
    samplerCreateInfo.addressModeV = vk::SamplerAddressMode::eRepeat;
    samplerCreateInfo.addressModeW = vk::SamplerAddressMode::eRepeat;
    samplerCreateInfo.mipLodBias = 0.0f;
    samplerCreateInfo.compareOp = vk::CompareOp::eNever;
    samplerCreateInfo.minLod = 0.0f;
    // Max level-of-detail should match mip level count
    samplerCreateInfo.maxLod = 0.0f;
    // Only enable anisotropic filtering if enabled on the devicec
    samplerCreateInfo.maxAnisotropy = 16;
    samplerCreateInfo.anisotropyEnable = VK_FALSE;
    samplerCreateInfo.borderColor = vk::BorderColor::eIntOpaqueWhite;

    sampler = base.device.createSampler(samplerCreateInfo);
    SAIGA_ASSERT(sampler);

    auto fence = queue.submit(cmd);
    return AsyncCommand{cmd, fence};
}


}  // namespace Vulkan
}  // namespace Saiga<|MERGE_RESOLUTION|>--- conflicted
+++ resolved
@@ -2,47 +2,35 @@
 #include "saiga/vulkan/buffer/StagingBuffer.h"
 #include "vkImageFormat.h"
 
-<<<<<<< HEAD
 namespace Saiga
 {
 namespace Vulkan
 {
-Texture::~Texture()
-{
-    //    cout << "destroy texture" << endl;
-    destroy();
-}
-=======
-namespace Saiga{
-namespace Vulkan{
-
-
-//Texture::~Texture()
+// Texture::~Texture()
 //{
 ////    cout << "destroy texture" << endl;
 //    destroy();
 //}
->>>>>>> f7dfa3d5
 
 void Texture::destroy(VulkanBase& base)
 {
     if (image)
     {
-        LOG(INFO) << "Destroying image: " <<image;
+        LOG(INFO) << "Destroying image: " << image;
         base.device.destroyImage(image);
         base.device.destroyImageView(imageView);
         base.device.destroySampler(sampler);
         image = nullptr;
     }
 
-    if (memoryLocation) {
+    if (memoryLocation)
+    {
         base.memory.getImageAllocator(vk::MemoryPropertyFlagBits::eDeviceLocal).deallocate(memoryLocation);
     }
 }
 
 void Texture::transitionImageLayout(vk::CommandBuffer cmd, vk::ImageLayout newLayout)
 {
-<<<<<<< HEAD
     vk::ImageMemoryBarrier barrier          = {};
     barrier.oldLayout                       = imageLayout;
     barrier.newLayout                       = newLayout;
@@ -52,17 +40,6 @@
     barrier.subresourceRange.aspectMask     = vk::ImageAspectFlagBits::eColor;
     barrier.subresourceRange.baseMipLevel   = 0;
     barrier.subresourceRange.levelCount     = 1;
-=======
-    vk::ImageMemoryBarrier barrier = {};
-    barrier.oldLayout = imageLayout;
-    barrier.newLayout = newLayout;
-    barrier.srcQueueFamilyIndex = VK_QUEUE_FAMILY_IGNORED;
-    barrier.dstQueueFamilyIndex = VK_QUEUE_FAMILY_IGNORED;
-    barrier.image = image;
-    barrier.subresourceRange.aspectMask = vk::ImageAspectFlagBits::eColor;
-    barrier.subresourceRange.baseMipLevel = 0;
-    barrier.subresourceRange.levelCount = 1;
->>>>>>> f7dfa3d5
     barrier.subresourceRange.baseArrayLayer = 0;
     barrier.subresourceRange.layerCount     = 1;
     //        barrier.srcAccessMask = 0; // TODO
@@ -117,36 +94,50 @@
     return descriptorInfo;
 }
 
-void Texture2D::fromImage(VulkanBase& base, const Image& img, vk::ImageUsageFlags usage, bool flipY)
-{
-   fromImage(base,img,base.transferQueue,base.commandPool,usage);
-}
-
-void Texture2D::uploadImage(VulkanBase &base, Image &img)
-{
-
+void Texture2D::fromImage(VulkanBase& base, Image& img, vk::ImageUsageFlags usage, bool flipY)
+{
+    fromImage(base, img, base.transferQueue, base.commandPool, usage, flipY);
+}
+
+void Texture2D::uploadImage(VulkanBase& base, Image& img, bool flipY)
+{
     vk::CommandBuffer cmd = base.createAndBeginTransferCommand();
 
-    transitionImageLayout(cmd,vk::ImageLayout::eTransferDstOptimal);
-
-
-    vk::BufferImageCopy bufferCopyRegion = {};
-    bufferCopyRegion.imageSubresource.aspectMask = vk::ImageAspectFlagBits::eColor;
-    bufferCopyRegion.imageSubresource.mipLevel = 0;
+    transitionImageLayout(cmd, vk::ImageLayout::eTransferDstOptimal);
+
+
+    vk::BufferImageCopy bufferCopyRegion             = {};
+    bufferCopyRegion.imageSubresource.aspectMask     = vk::ImageAspectFlagBits::eColor;
+    bufferCopyRegion.imageSubresource.mipLevel       = 0;
     bufferCopyRegion.imageSubresource.baseArrayLayer = 0;
-    bufferCopyRegion.imageSubresource.layerCount = 1;
-    bufferCopyRegion.imageExtent.width = width;
-    bufferCopyRegion.imageExtent.height = height;
-    bufferCopyRegion.imageExtent.depth = 1;
-    bufferCopyRegion.bufferOffset = 0;
+    bufferCopyRegion.imageSubresource.layerCount     = 1;
+    bufferCopyRegion.imageExtent.width               = width;
+    bufferCopyRegion.imageExtent.height              = height;
+    bufferCopyRegion.imageExtent.depth               = 1;
+    bufferCopyRegion.bufferOffset                    = 0;
 
     StagingBuffer staging;
 
-    staging.init(base,img.size(),img.data());
-
-    cmd.copyBufferToImage(staging.m_memoryLocation.buffer,image,vk::ImageLayout::eTransferDstOptimal,bufferCopyRegion);
-
-    transitionImageLayout(cmd,vk::ImageLayout::eShaderReadOnlyOptimal);
+    if (flipY)
+    {
+        std::vector<char> data(img.pitchBytes * img.h);
+        for (int i = 0; i < img.h; ++i)
+        {
+            memcpy(&data[i * img.pitchBytes], img.rowPtr(img.h - i - 1), img.pitchBytes);
+        }
+
+        staging.init(base, data.size(), data.data());
+    }
+    else
+    {
+        staging.init(base, img.size(), img.data());
+    }
+
+
+    cmd.copyBufferToImage(staging.m_memoryLocation.buffer, image, vk::ImageLayout::eTransferDstOptimal,
+                          bufferCopyRegion);
+
+    transitionImageLayout(cmd, vk::ImageLayout::eShaderReadOnlyOptimal);
 
     base.endTransferWait(cmd);
 
@@ -155,7 +146,9 @@
     staging.destroy();
 }
 
-void Texture2D::fromImage(VulkanBase &base, Image &img, Queue& queue, CommandPool& pool, vk::ImageUsageFlags usage) {
+void Texture2D::fromImage(VulkanBase& base, Image& img, Queue& queue, CommandPool& pool, vk::ImageUsageFlags usage,
+                          bool flipY)
+{
     destroy(base);
 
     mipLevels = 1;
@@ -166,12 +159,8 @@
 
 
 
-<<<<<<< HEAD
-=======
-
     auto finalUsageFlags = usage | vk::ImageUsageFlagBits::eTransferDst;
 
->>>>>>> f7dfa3d5
     imageLayout = vk::ImageLayout::eUndefined;
     // Create optimal tiled target image
     vk::ImageCreateInfo imageCreateInfo;
@@ -183,36 +172,20 @@
     imageCreateInfo.tiling        = vk::ImageTiling::eOptimal;
     imageCreateInfo.sharingMode   = vk::SharingMode::eExclusive;
     imageCreateInfo.initialLayout = imageLayout;
-<<<<<<< HEAD
     imageCreateInfo.extent        = vk::Extent3D{width, height, 1U};
-    imageCreateInfo.usage         = usage | vk::ImageUsageFlagBits::eTransferDst;
+    imageCreateInfo.usage         = finalUsageFlags;
     image                         = base.device.createImage(imageCreateInfo);
     SAIGA_ASSERT(image);
 
 
-    auto memReqs = device.getImageMemoryRequirements(image);
-    DeviceMemory::allocateMemory(base, memReqs, vk::MemoryPropertyFlagBits::eDeviceLocal);
-    device.bindImageMemory(image, memory, 0);
-
-
-
-    vk::CommandBuffer cmd = base.createAndBeginTransferCommand();
-=======
-    imageCreateInfo.extent = vk::Extent3D{ width, height, 1U };
-    imageCreateInfo.usage = finalUsageFlags;
-    image = base.device.createImage(imageCreateInfo);
-    SAIGA_ASSERT(image);
-
-
-    LOG(INFO) << "Creating image synched: " <<image;
-
-
-    auto memReqs = base.device.getImageMemoryRequirements(image);
+    LOG(INFO) << "Creating image synched: " << image;
+
+
+    auto memReqs   = base.device.getImageMemoryRequirements(image);
     memoryLocation = base.memory.getImageAllocator(vk::MemoryPropertyFlagBits::eDeviceLocal).allocate(memReqs.size);
-    base.device.bindImageMemory(image,memoryLocation.memory, memoryLocation.offset);
+    base.device.bindImageMemory(image, memoryLocation.memory, memoryLocation.offset);
 
     vk::CommandBuffer cmd = pool.createAndBeginOneTimeBuffer();
->>>>>>> f7dfa3d5
 
     transitionImageLayout(cmd, vk::ImageLayout::eTransferDstOptimal);
 
@@ -229,12 +202,6 @@
 
     StagingBuffer staging;
 
-
-<<<<<<< HEAD
-=======
-    cmd.copyBufferToImage(staging.m_memoryLocation.buffer,image,vk::ImageLayout::eTransferDstOptimal,bufferCopyRegion);
->>>>>>> f7dfa3d5
-
     if (flipY)
     {
         std::vector<char> data(img.pitchBytes * img.h);
@@ -250,7 +217,9 @@
         staging.init(base, img.size(), img.data());
     }
 
-    cmd.copyBufferToImage(staging.buffer, image, vk::ImageLayout::eTransferDstOptimal, bufferCopyRegion);
+
+    cmd.copyBufferToImage(staging.m_memoryLocation.buffer, image, vk::ImageLayout::eTransferDstOptimal,
+                          bufferCopyRegion);
 
     transitionImageLayout(cmd, vk::ImageLayout::eShaderReadOnlyOptimal);
 
@@ -263,19 +232,11 @@
 
 
     vk::ImageViewCreateInfo viewCreateInfo = {};
-<<<<<<< HEAD
     viewCreateInfo.viewType                = vk::ImageViewType::e2D;
     viewCreateInfo.format                  = format;
     viewCreateInfo.subresourceRange        = {vk::ImageAspectFlagBits::eColor, 0, 1, 0, 1};
     viewCreateInfo.image                   = image;
-    imageView                              = device.createImageView(viewCreateInfo);
-=======
-    viewCreateInfo.viewType = vk::ImageViewType::e2D;
-    viewCreateInfo.format = format;
-    viewCreateInfo.subresourceRange = { vk::ImageAspectFlagBits::eColor, 0, 1, 0, 1 };
-    viewCreateInfo.image = image;
-    imageView = base.device.createImageView(viewCreateInfo);
->>>>>>> f7dfa3d5
+    imageView                              = base.device.createImageView(viewCreateInfo);
     SAIGA_ASSERT(imageView);
 
     // Create a defaultsampler
@@ -292,40 +253,25 @@
     // Max level-of-detail should match mip level count
     samplerCreateInfo.maxLod = 0.0f;
     // Only enable anisotropic filtering if enabled on the devicec
-<<<<<<< HEAD
     samplerCreateInfo.maxAnisotropy    = 16;
-    samplerCreateInfo.anisotropyEnable = false;
+    samplerCreateInfo.anisotropyEnable = VK_FALSE;
     samplerCreateInfo.borderColor      = vk::BorderColor::eIntOpaqueWhite;
-    //    VK_CHECK_RESULT(vkCreateSampler(device->device, &samplerCreateInfo, nullptr, &sampler));
-    sampler = device.createSampler(samplerCreateInfo);
-    SAIGA_ASSERT(sampler);
-
-    //    cout << "texture created." << endl;
-}
-
-void Texture2D::uploadImage(VulkanBase& base, const Image& img, bool flipY)
-{
-    vk::CommandBuffer cmd = base.createAndBeginTransferCommand();
-=======
-    samplerCreateInfo.maxAnisotropy = 16;
-    samplerCreateInfo.anisotropyEnable = VK_FALSE;
-    samplerCreateInfo.borderColor = vk::BorderColor::eIntOpaqueWhite;
 
     sampler = base.device.createSampler(samplerCreateInfo);
     SAIGA_ASSERT(sampler);
 }
 
-AsyncCommand Texture2D::fromStagingBuffer(VulkanBase &base, uint32_t width, uint32_t height, vk::Format format,
-                                       Saiga::Vulkan::StagingBuffer &stagingBuffer, Queue &queue, CommandPool &pool,
-                                       vk::ImageUsageFlags usage) {
+AsyncCommand Texture2D::fromStagingBuffer(VulkanBase& base, uint32_t width, uint32_t height, vk::Format format,
+                                          Saiga::Vulkan::StagingBuffer& stagingBuffer, Queue& queue, CommandPool& pool,
+                                          vk::ImageUsageFlags usage)
+{
     destroy(base);
 
     mipLevels = 1;
-//    width = img.width;
-//    height = img.height;
-
-//    vk::Format format = getvkFormat(img.type);
-
+    //    width = img.width;
+    //    height = img.height;
+
+    //    vk::Format format = getvkFormat(img.type);
 
 
 
@@ -334,30 +280,28 @@
     imageLayout = vk::ImageLayout::eUndefined;
     // Create optimal tiled target image
     vk::ImageCreateInfo imageCreateInfo;
-    imageCreateInfo.imageType = vk::ImageType::e2D;
-    imageCreateInfo.format = format;
-    imageCreateInfo.mipLevels = mipLevels;
-    imageCreateInfo.arrayLayers = 1;
-    imageCreateInfo.samples = vk::SampleCountFlagBits::e1;
-    imageCreateInfo.tiling = vk::ImageTiling::eOptimal;
-    imageCreateInfo.sharingMode = vk::SharingMode::eExclusive;
+    imageCreateInfo.imageType     = vk::ImageType::e2D;
+    imageCreateInfo.format        = format;
+    imageCreateInfo.mipLevels     = mipLevels;
+    imageCreateInfo.arrayLayers   = 1;
+    imageCreateInfo.samples       = vk::SampleCountFlagBits::e1;
+    imageCreateInfo.tiling        = vk::ImageTiling::eOptimal;
+    imageCreateInfo.sharingMode   = vk::SharingMode::eExclusive;
     imageCreateInfo.initialLayout = imageLayout;
-    imageCreateInfo.extent = vk::Extent3D{ width, height, 1U };
-    imageCreateInfo.usage = finalUsageFlags;
-    image = base.device.createImage(imageCreateInfo);
-
-    LOG(INFO) << "Creating image: " <<image;
+    imageCreateInfo.extent        = vk::Extent3D{width, height, 1U};
+    imageCreateInfo.usage         = finalUsageFlags;
+    image                         = base.device.createImage(imageCreateInfo);
+
+    LOG(INFO) << "Creating image: " << image;
     SAIGA_ASSERT(image);
 
 
 
-
-    auto memReqs = base.device.getImageMemoryRequirements(image);
+    auto memReqs   = base.device.getImageMemoryRequirements(image);
     memoryLocation = base.memory.getImageAllocator(vk::MemoryPropertyFlagBits::eDeviceLocal).allocate(memReqs.size);
-    base.device.bindImageMemory(image,memoryLocation.memory, memoryLocation.offset);
+    base.device.bindImageMemory(image, memoryLocation.memory, memoryLocation.offset);
 
     vk::CommandBuffer cmd = pool.createAndBeginOneTimeBuffer();
->>>>>>> f7dfa3d5
 
     transitionImageLayout(cmd, vk::ImageLayout::eTransferDstOptimal);
 
@@ -372,68 +316,47 @@
     bufferCopyRegion.imageExtent.depth               = 1;
     bufferCopyRegion.bufferOffset                    = 0;
 
-<<<<<<< HEAD
-    StagingBuffer staging;
-
-    //    staging.init(base, img.size(), img.data());
-    if (flipY)
-    {
-        std::vector<char> data(img.pitchBytes * img.h);
-        for (int i = 0; i < img.h; ++i)
-        {
-            memcpy(&data[i * img.pitchBytes], img.rowPtr(img.h - i - 1), img.pitchBytes);
-        }
-
-        staging.init(base, data.size(), data.data());
-    }
-    else
-    {
-        staging.init(base, img.size(), img.data());
-    }
-
-    cmd.copyBufferToImage(staging.buffer, image, vk::ImageLayout::eTransferDstOptimal, bufferCopyRegion);
-=======
-//    StagingBuffer staging;
-//
-//    staging.init(base,img.size(),img.data());
-
-    cmd.copyBufferToImage(stagingBuffer.m_memoryLocation.buffer,image,vk::ImageLayout::eTransferDstOptimal,bufferCopyRegion);
->>>>>>> f7dfa3d5
+    //    StagingBuffer staging;
+    //
+    //    staging.init(base,img.size(),img.data());
+
+    cmd.copyBufferToImage(stagingBuffer.m_memoryLocation.buffer, image, vk::ImageLayout::eTransferDstOptimal,
+                          bufferCopyRegion);
 
     transitionImageLayout(cmd, vk::ImageLayout::eShaderReadOnlyOptimal);
 
     cmd.end();
 
-//    queue.submitAndWait(cmd);
-//    pool.freeCommandBuffer(cmd);
+    //    queue.submitAndWait(cmd);
+    //    pool.freeCommandBuffer(cmd);
 
 
 
     vk::ImageViewCreateInfo viewCreateInfo = {};
-    viewCreateInfo.viewType = vk::ImageViewType::e2D;
-    viewCreateInfo.format = format;
-    viewCreateInfo.subresourceRange = { vk::ImageAspectFlagBits::eColor, 0, 1, 0, 1 };
-    viewCreateInfo.image = image;
-    imageView = base.device.createImageView(viewCreateInfo);
+    viewCreateInfo.viewType                = vk::ImageViewType::e2D;
+    viewCreateInfo.format                  = format;
+    viewCreateInfo.subresourceRange        = {vk::ImageAspectFlagBits::eColor, 0, 1, 0, 1};
+    viewCreateInfo.image                   = image;
+    imageView                              = base.device.createImageView(viewCreateInfo);
     SAIGA_ASSERT(imageView);
 
     // Create a defaultsampler
     vk::SamplerCreateInfo samplerCreateInfo = {};
-    samplerCreateInfo.magFilter =  vk::Filter::eLinear;
-    samplerCreateInfo.minFilter = vk::Filter::eLinear;
-    samplerCreateInfo.mipmapMode = vk::SamplerMipmapMode::eLinear;
-    samplerCreateInfo.addressModeU = vk::SamplerAddressMode::eRepeat;
-    samplerCreateInfo.addressModeV = vk::SamplerAddressMode::eRepeat;
-    samplerCreateInfo.addressModeW = vk::SamplerAddressMode::eRepeat;
-    samplerCreateInfo.mipLodBias = 0.0f;
-    samplerCreateInfo.compareOp = vk::CompareOp::eNever;
-    samplerCreateInfo.minLod = 0.0f;
+    samplerCreateInfo.magFilter             = vk::Filter::eLinear;
+    samplerCreateInfo.minFilter             = vk::Filter::eLinear;
+    samplerCreateInfo.mipmapMode            = vk::SamplerMipmapMode::eLinear;
+    samplerCreateInfo.addressModeU          = vk::SamplerAddressMode::eRepeat;
+    samplerCreateInfo.addressModeV          = vk::SamplerAddressMode::eRepeat;
+    samplerCreateInfo.addressModeW          = vk::SamplerAddressMode::eRepeat;
+    samplerCreateInfo.mipLodBias            = 0.0f;
+    samplerCreateInfo.compareOp             = vk::CompareOp::eNever;
+    samplerCreateInfo.minLod                = 0.0f;
     // Max level-of-detail should match mip level count
     samplerCreateInfo.maxLod = 0.0f;
     // Only enable anisotropic filtering if enabled on the devicec
-    samplerCreateInfo.maxAnisotropy = 16;
+    samplerCreateInfo.maxAnisotropy    = 16;
     samplerCreateInfo.anisotropyEnable = VK_FALSE;
-    samplerCreateInfo.borderColor = vk::BorderColor::eIntOpaqueWhite;
+    samplerCreateInfo.borderColor      = vk::BorderColor::eIntOpaqueWhite;
 
     sampler = base.device.createSampler(samplerCreateInfo);
     SAIGA_ASSERT(sampler);
