--- conflicted
+++ resolved
@@ -419,13 +419,9 @@
 void OpenGLWindow::startMainLoop(int updatesPerSecond, int framesPerSecond, float mainLoopInfoTime, int maxFrameSkip, bool _parallelUpdate, bool catchUp, bool _printInfoMsg)
 {
     parallelUpdate = _parallelUpdate;
-<<<<<<< HEAD
     printInfoMsg = _printInfoMsg;
     gameTime.printInfoMsg = printInfoMsg;
-=======
     running = true;
-
->>>>>>> a839838b
 
     cout << "> Starting the main loop..." << endl;
     cout << "> updatesPerSecond=" << updatesPerSecond << " framesPerSecond=" << framesPerSecond << " maxFrameSkip=" << maxFrameSkip << endl;
